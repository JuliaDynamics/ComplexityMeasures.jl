# [Information measures (entropies and co.)](@id information_measures)

!!! note
<<<<<<< HEAD
    Please be sure you have read the [Terminology](@ref terminology) section before going through the API here to have a good idea of the terminology used in ComplexityMeasures.jl.
=======
    Be sure you have gone through the [Tutorial](@ref) before going through the API here to have a good idea of the terminology used in ComplexityMeasures.jl.
>>>>>>> 54a05ec1


## Information measures API

The information measure API is defined by the [`information`](@ref) function, which takes as an input an [`InformationMeasure`](@ref), or some specialized [`DiscreteInfoEstimator`](@ref) or [`DifferentialInfoEstimator`](@ref) for estimating the discrete or differential variant of the measure.
The functions [`information_maximum`](@ref) and [`information_normalized`](@ref) are also useful.

```@docs
InformationMeasure
information(::InformationMeasure, ::OutcomeSpace, ::Any)
information(::DifferentialInfoEstimator, ::Any)
information_maximum
information_normalized
```

## Entropies

```@docs
entropy
Shannon
Renyi
Tsallis
Kaniadakis
Curado
StretchedExponential
```

## Other information measures

```@docs
ShannonExtropy
RenyiExtropy
TsallisExtropy
ElectronicEntropy
```

## Discrete information estimators

```@docs
DiscreteInfoEstimator
PlugIn
MillerMadow
Schürmann
GeneralizedSchürmann
Jackknife
HorvitzThompson
ChaoShen
```

## Differential information estimators

```@docs
DifferentialInfoEstimator
Kraskov
KozachenkoLeonenko
Zhu
ZhuSingh
Gao
Goria
Lord
Vasicek
AlizadehArghami
Ebrahimi
Correa
```

### [Table of differential information measure estimators](@id table_diff_ent_est)

The following estimators are *differential* information measure estimators, and can also be used
with [`information`](@ref).

Each [`DifferentialInfoEstimator`](@ref)s uses a specialized technique to approximate relevant
densities/integrals, and is often tailored to one or a few types of information measures.
For example, [`Kraskov`](@ref) estimates the [`Shannon`](@ref) entropy.

| Estimator                    | Principle         | Input data | [`Shannon`](@ref) | [`Renyi`](@ref) | [`Tsallis`](@ref) | [`Kaniadakis`](@ref) | [`Curado`](@ref) | [`StretchedExponential`](@ref) |
| :--------------------------- | :---------------- | :--------- | :---------------: | :-------------: | :---------------: | :------------------: | :--------------: | :----------------------------: |
| [`KozachenkoLeonenko`](@ref) | Nearest neighbors | `StateSpaceSet`  |        ✓         |        x        |         x         |          x           |        x         |               x                |
| [`Kraskov`](@ref)            | Nearest neighbors | `StateSpaceSet`  |        ✓         |        x        |         x         |          x           |        x         |               x                |
| [`Zhu`](@ref)                | Nearest neighbors | `StateSpaceSet`  |        ✓         |        x        |         x         |          x           |        x         |               x                |
| [`ZhuSingh`](@ref)           | Nearest neighbors | `StateSpaceSet`  |        ✓         |        x        |         x         |          x           |        x         |               x                |
| [`Gao`](@ref)                | Nearest neighbors | `StateSpaceSet`  |        ✓         |        x        |         x         |          x           |        x         |               x                |
| [`Goria`](@ref)              | Nearest neighbors | `StateSpaceSet`  |        ✓         |        x        |         x         |          x           |        x         |               x                |
| [`Lord`](@ref)               | Nearest neighbors | `StateSpaceSet`  |        ✓         |        x        |         x         |          x           |        x         |               x                |
| [`Vasicek`](@ref)            | Order statistics  | `Vector`   |        ✓         |        x        |         x         |          x           |        x         |               x                |
| [`Ebrahimi`](@ref)           | Order statistics  | `Vector`   |        ✓         |        x        |         x         |          x           |        x         |               x                |
| [`Correa`](@ref)             | Order statistics  | `Vector`   |        ✓         |        x        |         x         |          x           |        x         |               x                |
| [`AlizadehArghami`](@ref)    | Order statistics  | `Vector`   |        ✓         |        x        |         x         |          x           |        x         |               x                |<|MERGE_RESOLUTION|>--- conflicted
+++ resolved
@@ -1,11 +1,7 @@
 # [Information measures (entropies and co.)](@id information_measures)
 
 !!! note
-<<<<<<< HEAD
-    Please be sure you have read the [Terminology](@ref terminology) section before going through the API here to have a good idea of the terminology used in ComplexityMeasures.jl.
-=======
     Be sure you have gone through the [Tutorial](@ref) before going through the API here to have a good idea of the terminology used in ComplexityMeasures.jl.
->>>>>>> 54a05ec1
 
 
 ## Information measures API
