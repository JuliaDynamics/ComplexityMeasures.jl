--- conflicted
+++ resolved
@@ -54,10 +54,12 @@
 Vasicek
 Zhu
 ZhuSingh
-<<<<<<< HEAD
+```
+
+### Order statistics entropy
+
+```@docs
 Correa
-=======
->>>>>>> 410996f5
 ```
 
 ## Convenience functions
