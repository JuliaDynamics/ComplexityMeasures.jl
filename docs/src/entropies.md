<<<<<<< HEAD
## [Entropy API](@id entropies_list)
=======
# Entropies
>>>>>>> 41ccca3b

```@docs
entropy
entropy!
```

## Rényi (generalized) entropy

```@docs
Renyi
```

## Tsallis (generalized) entropy

```@docs
Tsallis
```

## Shannon entropy (convenience)

```@docs
Shannon
```

## Curado entropy

```@docs
Curado
```

## Stretched exponental entropy

```@docs
StretchedExponential
```

## Normalized entropies

```@docs
entropy_maximum
entropy_normalized
```

## Indirect entropies

Here we list functions which compute Shannon entropies via alternate means, without explicitly computing some probability distributions and then using the Shannon formula.

### Nearest neighbors entropy

```@docs
Kraskov
KozachenkoLeonenko
Zhu
```

## Convenience functions

In this subsection we expand documentation strings of "entropy names" that are used commonly in the literature, such as "permutation entropy". As we made clear in [API & terminology](@ref), these are just the existing Shannon entropy with a particularly chosen probability estimator. We have only defined convenience functions for the most used names, and arbitrary more specialized convenience functions can be easily defined in a couple lines of code.

```@docs
entropy_permutation
entropy_spatial_permutation
entropy_wavelet
entropy_dispersion
```<|MERGE_RESOLUTION|>--- conflicted
+++ resolved
@@ -1,8 +1,4 @@
-<<<<<<< HEAD
-## [Entropy API](@id entropies_list)
-=======
 # Entropies
->>>>>>> 41ccca3b
 
 ```@docs
 entropy
