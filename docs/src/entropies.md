--- conflicted
+++ resolved
@@ -51,12 +51,7 @@
 | [`Kraskov`](@ref)            | Nearest neighbors | `Dataset`  |        ✓         |        x        |         x         |          x           |        x         |               x                |
 | [`Zhu`](@ref)                | Nearest neighbors | `Dataset`  |        ✓         |        x        |         x         |          x           |        x         |               x                |
 | [`ZhuSingh`](@ref)           | Nearest neighbors | `Dataset`  |        ✓         |        x        |         x         |          x           |        x         |               x                |
-<<<<<<< HEAD
-| [`GaoNaive`](@ref)           | Nearest neighbors | `Dataset`  |        ✓         |        x        |         x         |          x           |        x         |               x                |
-| [`GaoNaiveCorrected`](@ref)  | Nearest neighbors | `Dataset`  |        ✓         |        x        |         x         |          x           |        x         |               x                |
-=======
 | [`Gao`](@ref)                | Nearest neighbors | `Dataset`  |        ✓         |        x        |         x         |          x           |        x         |               x                |
->>>>>>> eb9fdbf3
 | [`Goria`](@ref)              | Nearest neighbors | `Dataset`  |        ✓         |        x        |         x         |          x           |        x         |               x                |
 | [`Lord`](@ref)               | Nearest neighbors | `Dataset`  |        ✓         |        x        |         x         |          x           |        x         |               x                |
 | [`Vasicek`](@ref)            | Order statistics  | `Vector`   |        ✓         |        x        |         x         |          x           |        x         |               x                |
@@ -73,12 +68,7 @@
 KozachenkoLeonenko
 Zhu
 ZhuSingh
-<<<<<<< HEAD
-GaoNaive
-GaoNaiveCorrected
-=======
 Gao
->>>>>>> eb9fdbf3
 Goria
 Lord
 Vasicek
