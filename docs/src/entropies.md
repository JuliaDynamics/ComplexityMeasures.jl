## Entropy API

```@docs
entropy
entropy!
```

## Rényi (generalized) entropy

```@docs
Renyi
```

## Tsallis (generalized) entropy

```@docs
Tsallis
```

## Shannon entropy (convenience)

```@docs
Shannon
```

## Curado entropy

```@docs
Curado
```

## Stretched exponental entropy

```@docs
StretchedExponential
```

## Normalized entropies

```@docs
maximum(::Entropy, ::Any, ::ProbabilitiesEstimator)
entropy_normalized
```

## Indirect entropies

Here we list functions which compute Shannon entropies via alternate means, without explicitly computing some probability distributions and then using the Shannon formula.

### Nearest neighbors entropy

```@docs
Kraskov
KozachenkoLeonenko
<<<<<<< HEAD
Vasicek
=======
Zhu
>>>>>>> 09a1d184
```

## Convenience functions

In this subsection we expand documentation strings of "entropy names" that are used commonly in the literature, such as "permutation entropy". As we made clear in [API & terminology](@ref), these are just the existing Shannon entropy with a particularly chosen probability estimator. We have only defined convenience functions for the most used names, and arbitrary more specialized convenience functions can be easily defined in a couple lines of code.

```@docs
entropy_permutation
entropy_spatial_permutation
entropy_wavelet
entropy_dispersion
```<|MERGE_RESOLUTION|>--- conflicted
+++ resolved
@@ -51,11 +51,8 @@
 ```@docs
 Kraskov
 KozachenkoLeonenko
-<<<<<<< HEAD
 Vasicek
-=======
 Zhu
->>>>>>> 09a1d184
 ```
 
 ## Convenience functions
