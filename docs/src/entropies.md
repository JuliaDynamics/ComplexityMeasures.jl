--- conflicted
+++ resolved
@@ -52,13 +52,9 @@
 Kraskov
 KozachenkoLeonenko
 Vasicek
-<<<<<<< HEAD
-Ebrahimi
 Alizadeh
-=======
 Zhu
 ZhuSingh
->>>>>>> 2ff9ca54
 ```
 
 ## Convenience functions
