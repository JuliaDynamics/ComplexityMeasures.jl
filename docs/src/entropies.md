--- conflicted
+++ resolved
@@ -23,17 +23,16 @@
 Shannon
 ```
 
-<<<<<<< HEAD
 ## Curado entropy
 
 ```@docs
 Curado
-=======
+```
+
 ## Stretched exponental entropy
 
 ```@docs
 StretchedExponential
->>>>>>> 884b5614
 ```
 
 ## Normalized entropies
