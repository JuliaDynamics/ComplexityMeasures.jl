# [Entropies](@id entropies)

```@docs
entropy
entropy!
```

## Rényi (generalized) entropy

```@docs
Renyi
```

## Tsallis (generalized) entropy

```@docs
Tsallis
```

## Shannon entropy (convenience)

```@docs
Shannon
```

## Curado entropy

```@docs
Curado
```

## Stretched exponental entropy

```@docs
StretchedExponential
```

## Normalized entropies

```@docs
entropy_maximum
entropy_normalized
```

## Indirect entropies

Here we list functions which compute Shannon entropies via alternate means, without explicitly computing some probability distributions and then using the Shannon formula.

### Nearest neighbors entropy

```@docs
Kraskov
KozachenkoLeonenko
Zhu
ZhuSingh
```

### Order statistics entropy

```@docs
Vasicek
<<<<<<< HEAD
Correa
=======
Ebrahimi
>>>>>>> c9f746ed
```

## Convenience functions

In this subsection we expand documentation strings of "entropy names" that are used commonly in the literature, such as "permutation entropy". As we made clear in [API & terminology](@ref), these are just the existing Shannon entropy with a particularly chosen probability estimator. We have only defined convenience functions for the most used names, and arbitrary more specialized convenience functions can be easily defined in a couple lines of code.

```@docs
entropy_permutation
entropy_spatial_permutation
entropy_wavelet
entropy_dispersion
```<|MERGE_RESOLUTION|>--- conflicted
+++ resolved
@@ -59,11 +59,8 @@
 
 ```@docs
 Vasicek
-<<<<<<< HEAD
+Ebrahimi
 Correa
-=======
-Ebrahimi
->>>>>>> c9f746ed
 ```
 
 ## Convenience functions
