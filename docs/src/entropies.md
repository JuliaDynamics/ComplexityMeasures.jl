--- conflicted
+++ resolved
@@ -52,12 +52,9 @@
 Kraskov
 KozachenkoLeonenko
 Vasicek
-<<<<<<< HEAD
-Ebrahimi
-=======
 Zhu
 ZhuSingh
->>>>>>> 2ff9ca54
+Ebrahimi
 ```
 
 ## Convenience functions
