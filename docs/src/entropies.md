# [Entropies](@id entropies)

```@docs
entropy
entropy!
```

## Rényi (generalized) entropy

```@docs
Renyi
```

## Tsallis (generalized) entropy

```@docs
Tsallis
```

## Shannon entropy (convenience)

```@docs
Shannon
```

## Curado entropy

```@docs
Curado
```

## Stretched exponental entropy

```@docs
StretchedExponential
```

## Normalized entropies

```@docs
entropy_maximum
entropy_normalized
```

## Indirect entropies

Here we list functions which compute Shannon entropies via alternate means, without explicitly computing some probability distributions and then using the Shannon formula.

### Nearest neighbors entropy

```@docs
Kraskov
KozachenkoLeonenko
Zhu
ZhuSingh
```

### Order statistics entropy

```@docs
Vasicek
<<<<<<< HEAD
AlizadehArghami
=======
Ebrahimi
Correa
>>>>>>> 5e7402e3
```

## Convenience functions

In this subsection we expand documentation strings of "entropy names" that are used commonly in the literature, such as "permutation entropy". As we made clear in [API & terminology](@ref), these are just the existing Shannon entropy with a particularly chosen probability estimator. We have only defined convenience functions for the most used names, and arbitrary more specialized convenience functions can be easily defined in a couple lines of code.

```@docs
entropy_permutation
entropy_spatial_permutation
entropy_wavelet
entropy_dispersion
```<|MERGE_RESOLUTION|>--- conflicted
+++ resolved
@@ -59,12 +59,9 @@
 
 ```@docs
 Vasicek
-<<<<<<< HEAD
 AlizadehArghami
-=======
 Ebrahimi
 Correa
->>>>>>> 5e7402e3
 ```
 
 ## Convenience functions
