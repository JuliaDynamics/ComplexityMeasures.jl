<<<<<<< HEAD
# [Probabilities](@ref probabilities)

!!! note
    Please be sure you have read the [Terminology](@ref terminology) section before going through the API here to have a good idea of the terminology used in ComplexityMeasures.jl.
=======
# [Probabilities](@ref)

!!! note
    Be sure you have gone through the [Tutorial](@ref) before going through the API here to have a good idea of the terminology used in ComplexityMeasures.jl.
>>>>>>> 54a05ec1

ComplexityMeasures.jl implements an interface for probabilities that exactly follows the mathematically rigorous formulation of [probability spaces](https://en.wikipedia.org/wiki/Probability_space).
Probability spaces are formalized by an [`OutcomeSpace`](@ref) $\Omega$, and the functions [`counts`](@ref) and [`probabilities`](@ref) as well as derivative functions such as [`allprobabilities_and_outcomes`](@ref).
The mathematical formulation of probabilities spaces is further enhanced by [`ProbabilitiesEstimator`](@ref) and its subtypes, which may correct theoretically known biases when estimating probabilities from finite data.

<<<<<<< HEAD
ComplexityMeasures.jl implements an interface for probabilities that exactly follows the mathematically rigorous formulation of [probability spaces](https://en.wikipedia.org/wiki/Probability_space).
It is formalized by [`OutcomeSpace`](@ref), [`counts`](@ref), [`probabilities`](@ref) and derivative functions such as  [`allprobabilities_and_outcomes`](@ref).
The mathematical formulation of probabilities spaces is further enhanced by [`ProbabilitiesEstimator`](@ref) and its subtypes, which may correct theoretically known biases when estimating probabilities from finite data.

=======
>>>>>>> 54a05ec1
In reality, probabilities can be either discrete ([mass functions](https://en.wikipedia.org/wiki/Probability_mass_function)) or continuous ([density functions](https://en.wikipedia.org/wiki/Probability_density_function)).
Currently in ComplexityMeasures.jl, only probability mass functions (i.e., countable $\Omega$) are implemented explicitly. Quantities that are estimated from probability density functions (i.e., uncountable $\Omega$) also exist and are implemented in ComplexityMeasures.jl. However, these are estimated by a one-step processes without the intermediate estimation of probabilities.

If $\Omega$ is countable, the process of estimating the outcomes from input data is also called _discretization_ of the input data.

## [Outcome spaces](@id outcome_spaces)

```@docs
OutcomeSpace
outcomes
outcome_space
total_outcomes
missing_outcomes
```

### Count occurrences

```@docs
CountOccurrences
```

### Histograms

```@docs
ValueHistogram
AbstractBinning
RectangularBinning
FixedRectangularBinning
```

### Symbolic permutations

```@docs
OrdinalPatterns
WeightedOrdinalPatterns
AmplitudeAwareOrdinalPatterns
```

### Dispersion patterns

```@docs
Dispersion
```

### Transfer operator

```@docs
TransferOperator
```

#### Utility methods/types

```@docs
InvariantMeasure
invariantmeasure
transfermatrix
```

### Kernel density

```@docs
NaiveKernel
```

### Timescales

```@docs
WaveletOverlap
PowerSpectrum
```

### Diversity

```@docs
Diversity
```

### Spatial outcome spaces

```@docs
SpatialOrdinalPatterns
SpatialDispersion
```

## Probabilities

```@docs
Probabilities
probabilities
probabilities_and_outcomes
probabilities!
allprobabilities
allprobabilities_and_outcomes
```

## Counts

```@docs
counts
counts_and_outcomes
allcounts_and_outcomes
is_counting_based
```

## [Probability estimators](@id probability_estimators)

```@docs
ProbabilitiesEstimator
RelativeAmount
BayesianRegularization
Shrinkage
```

## [Encodings API](@id encodings)

Count-based [`OutcomeSpace`](@ref)s first "encode" input data into an intermediate representation indexed by the positive integers.
This intermediate representation is called an "encoding".

The encodings API is defined by:

- [`Encoding`](@ref)
- [`encode`](@ref)
- [`decode`](@ref)

```@docs
Encoding
encode
decode
```

### Available encodings

```@docs
OrdinalPatternEncoding
GaussianCDFEncoding
RectangularBinEncoding
```<|MERGE_RESOLUTION|>--- conflicted
+++ resolved
@@ -1,26 +1,12 @@
-<<<<<<< HEAD
-# [Probabilities](@ref probabilities)
-
-!!! note
-    Please be sure you have read the [Terminology](@ref terminology) section before going through the API here to have a good idea of the terminology used in ComplexityMeasures.jl.
-=======
 # [Probabilities](@ref)
 
 !!! note
     Be sure you have gone through the [Tutorial](@ref) before going through the API here to have a good idea of the terminology used in ComplexityMeasures.jl.
->>>>>>> 54a05ec1
 
 ComplexityMeasures.jl implements an interface for probabilities that exactly follows the mathematically rigorous formulation of [probability spaces](https://en.wikipedia.org/wiki/Probability_space).
 Probability spaces are formalized by an [`OutcomeSpace`](@ref) $\Omega$, and the functions [`counts`](@ref) and [`probabilities`](@ref) as well as derivative functions such as [`allprobabilities_and_outcomes`](@ref).
 The mathematical formulation of probabilities spaces is further enhanced by [`ProbabilitiesEstimator`](@ref) and its subtypes, which may correct theoretically known biases when estimating probabilities from finite data.
 
-<<<<<<< HEAD
-ComplexityMeasures.jl implements an interface for probabilities that exactly follows the mathematically rigorous formulation of [probability spaces](https://en.wikipedia.org/wiki/Probability_space).
-It is formalized by [`OutcomeSpace`](@ref), [`counts`](@ref), [`probabilities`](@ref) and derivative functions such as  [`allprobabilities_and_outcomes`](@ref).
-The mathematical formulation of probabilities spaces is further enhanced by [`ProbabilitiesEstimator`](@ref) and its subtypes, which may correct theoretically known biases when estimating probabilities from finite data.
-
-=======
->>>>>>> 54a05ec1
 In reality, probabilities can be either discrete ([mass functions](https://en.wikipedia.org/wiki/Probability_mass_function)) or continuous ([density functions](https://en.wikipedia.org/wiki/Probability_density_function)).
 Currently in ComplexityMeasures.jl, only probability mass functions (i.e., countable $\Omega$) are implemented explicitly. Quantities that are estimated from probability density functions (i.e., uncountable $\Omega$) also exist and are implemented in ComplexityMeasures.jl. However, these are estimated by a one-step processes without the intermediate estimation of probabilities.
 
