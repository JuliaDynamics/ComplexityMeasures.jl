# Probabilities

!!! note
    Be sure you have gone through the [Tutorial](@ref) before going through the API here to have a good idea of the terminology used in ComplexityMeasures.jl.

ComplexityMeasures.jl implements an interface for probabilities that exactly follows the mathematically rigorous formulation of [probability spaces](https://en.wikipedia.org/wiki/Probability_space).
Probability spaces are formalized by an [`OutcomeSpace`](@ref) $\Omega$.
Probabilities are extracted from data then by referencing an outcome space in the functions [`counts`](@ref) and [`probabilities`](@ref).
The mathematical formulation of probabilities spaces is further enhanced by [`ProbabilitiesEstimator`](@ref) and its subtypes, which may correct theoretically known biases when estimating probabilities from finite data.

In reality, probabilities can be either discrete ([mass functions](https://en.wikipedia.org/wiki/Probability_mass_function)) or continuous ([density functions](https://en.wikipedia.org/wiki/Probability_density_function)).
Currently in ComplexityMeasures.jl, only probability mass functions (i.e., countable $\Omega$) are implemented explicitly. Quantities that are estimated from probability density functions (i.e., uncountable $\Omega$) also exist and are implemented in ComplexityMeasures.jl. However, these are estimated by a one-step processes without the intermediate estimation of probabilities.

If $\Omega$ is countable, the process of estimating the outcomes from input data is also called _discretization_ of the input data.

## [Outcome spaces](@id outcome_spaces)

```@docs
OutcomeSpace
outcomes
outcome_space
total_outcomes
missing_outcomes
```

### Count occurrences

```@docs
UniqueElements
```

### Histograms

```@docs
ValueBinning
AbstractBinning
RectangularBinning
FixedRectangularBinning
```

### Symbolic permutations

```@docs
OrdinalPatterns
WeightedOrdinalPatterns
AmplitudeAwareOrdinalPatterns
```

### Dispersion patterns

```@docs
Dispersion
```

### Transfer operator

```@docs
TransferOperator
```

#### Utility methods/types

```@docs
InvariantMeasure
invariantmeasure
transfermatrix
```

### Kernel density

```@docs
NaiveKernel
```

### Timescales

```@docs
WaveletOverlap
PowerSpectrum
```

### Cosine similarity binning

```@docs
CosineSimilarityBinning
Diversity
```

<<<<<<< HEAD
### Bubble sort swaps

```@docs
BubbleSortSwaps
=======
### Sequential pair distances

```@docs
SequentialPairDistances
>>>>>>> c1918147
```

### Spatial outcome spaces

```@docs
SpatialOrdinalPatterns
SpatialDispersion
```

## `Probabilities` and related functions

```@docs
Probabilities
probabilities
probabilities_and_outcomes
allprobabilities_and_outcomes
probabilities!
missing_probabilities
```

## Counts

```@docs
Counts
counts_and_outcomes
counts
allcounts_and_outcomes
is_counting_based
```

## [Probability estimators](@id probability_estimators)

```@docs
ProbabilitiesEstimator
RelativeAmount
BayesianRegularization
Shrinkage
AddConstant
```

## [Encodings/Symbolizations API](@id encodings)

Count-based [`OutcomeSpace`](@ref)s first "encode" input data into an intermediate representation indexed by the positive integers.
This intermediate representation is called an "encoding".
Alternative names for "encode" in the literature is "symbolize" or "codify", and
in this package we use the latter.

The encodings API is defined by:

- [`Encoding`](@ref)
- [`encode`](@ref)
- [`decode`](@ref)
- [`codify`](@ref)

```@docs
Encoding
encode
decode
codify
```

### Available encodings

```@docs
OrdinalPatternEncoding
GaussianCDFEncoding
RectangularBinEncoding
RelativeMeanEncoding
RelativeFirstDifferenceEncoding
UniqueElementsEncoding
<<<<<<< HEAD
BubbleSortSwapsEncoding
=======
PairDistanceEncoding
>>>>>>> c1918147
CombinationEncoding
```<|MERGE_RESOLUTION|>--- conflicted
+++ resolved
@@ -86,17 +86,16 @@
 Diversity
 ```
 
-<<<<<<< HEAD
+### Sequential pair distances
+
+```@docs
+SequentialPairDistances
+```
+
 ### Bubble sort swaps
 
 ```@docs
 BubbleSortSwaps
-=======
-### Sequential pair distances
-
-```@docs
-SequentialPairDistances
->>>>>>> c1918147
 ```
 
 ### Spatial outcome spaces
@@ -167,10 +166,7 @@
 RelativeMeanEncoding
 RelativeFirstDifferenceEncoding
 UniqueElementsEncoding
-<<<<<<< HEAD
+PairDistanceEncoding
 BubbleSortSwapsEncoding
-=======
-PairDistanceEncoding
->>>>>>> c1918147
 CombinationEncoding
 ```