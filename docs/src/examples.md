--- conflicted
+++ resolved
@@ -64,9 +64,9 @@
 are only defined for scalar-valued vectors, so we pass the data as `Vector{<:Real}`s instead
 of `Dataset`s, as we did for the nearest-neighbor estimators above.
 
-Here, we show how the [`Vasicek`](@ref) direct [`Shannon`](@ref) entropy estimator
-approaches zero for a uniform distribution on `[0, 1]`, which is the true
-entropy value for this distribution.
+Here, we show how the [`Vasicek`](@ref), [`Ebrahimi`](@ref), and [`Correa`](@ref) direct 
+[`Shannon`](@ref) entropy estimators approach zero for a uniform distribution on 
+`[0, 1]`, which is the true entropy value for this distribution.
 
 ```@example MAIN
 using Entropies
@@ -77,8 +77,8 @@
 # Define estimators
 base = MathConstants.e # shouldn't really matter here, because the target entropy is 0.
 # just provide types here, they are instantiated inside the loop
-estimators = [Vasicek, Correa]
-labels = ["Vasicek", "Correa"]
+estimators = [Vasicek, Ebrahimi, Correa]
+labels = ["Vasicek", "Ebrahimi", "Correa"]
 
 # Test each estimator `nreps` times over time series of varying length.
 Ns = [100:100:500; 1000:1000:10000]
@@ -177,11 +177,7 @@
 and [`SymbolicAmplitudeAwarePermutation`](@ref) are added here for comparison.
 
 ```@example MAIN
-<<<<<<< HEAD
-using DynamicalSystemsBase, CairoMakie
-=======
 using DynamicalSystemsBase, CairoMakie, ChaosTools
->>>>>>> c9f746ed
 
 ds = Systems.logistic()
 rs = 3.4:0.001:4
