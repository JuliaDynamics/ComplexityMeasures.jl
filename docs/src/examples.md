--- conflicted
+++ resolved
@@ -57,17 +57,10 @@
 for N in Ns
     kl = Float64[]
     kr = Float64[]
-<<<<<<< HEAD
-    kv = Float64[]
-    for i = 1:nreps
-        pts = Dataset([rand(Uniform(0, 1), 1) for i = 1:N]);
-        push!(kl, entropy(KozachenkoLeonenko(w = 0, k = 1, base = MathConstants.e), pts))
-=======
     kz = Float64[]
     for i = 1:nreps
         pts = Dataset([rand(Uniform(0, 1), 1) for i = 1:N]);
         push!(kl, entropy(KozachenkoLeonenko(w = 0, base = MathConstants.e), pts))
->>>>>>> 09a1d184
         # with k = 1, Kraskov is virtually identical to
         # Kozachenko-Leonenko, so pick a higher number of neighbors
         push!(kr, entropy(Kraskov(w = 0, k = 3, base = MathConstants.e), pts))
