--- conflicted
+++ resolved
@@ -15,40 +15,28 @@
 Ekl = Vector{Vector{Float64}}(undef, 0)
 Ekr = Vector{Vector{Float64}}(undef, 0)
 Ez = Vector{Vector{Float64}}(undef, 0)
-<<<<<<< HEAD
 Ezs = Vector{Vector{Float64}}(undef, 0)
-=======
->>>>>>> 09a1d184
 
 nreps = 50
 for N in Ns
     kl = Float64[]
     kr = Float64[]
     kz = Float64[]
-<<<<<<< HEAD
     kzs = Float64[]
-=======
->>>>>>> 09a1d184
+
     for i = 1:nreps
         pts = Dataset([rand(Uniform(0, 1), 1) for i = 1:N]);
         push!(kl, entropy(KozachenkoLeonenko(w = 0, base = MathConstants.e), pts))
         # with k = 1, Kraskov is virtually identical to
         # Kozachenko-Leonenko, so pick a higher number of neighbors
         push!(kr, entropy(Kraskov(w = 0, k = 3, base = MathConstants.e), pts))
-<<<<<<< HEAD
         push!(kz, entropy(Zhu(k = 3, w = 0, base = MathConstants.e), pts))
         push!(kzs, entropy(ZhuSingh(k = 3, w = 0, base = MathConstants.e), pts))
-=======
-        push!(kz, entropy(Zhu(w = 0, base = MathConstants.e), pts))
->>>>>>> 09a1d184
     end
     push!(Ekl, kl)
     push!(Ekr, kr)
     push!(Ez, kz)
-<<<<<<< HEAD
     push!(Ezs, kzs)
-=======
->>>>>>> 09a1d184
 end
 
 fig = Figure(resolution = (700, 1000))
@@ -62,24 +50,21 @@
 band!(ay, Ns, mean.(Ekr) .+ std.(Ekr), mean.(Ekr) .- std.(Ekr);
 color = (Main.COLORS[2], 0.5))
 
-<<<<<<< HEAD
 az = Axis(fig[3,1]; xlabel = "time step", ylabel = "h (nats)", title = "Zhu")
 lines!(az, Ns, mean.(Ez); color = Cycled(3))
 band!(az, Ns, mean.(Ez) .+ std.(Ez), mean.(Ez) .- std.(Ez);
 color = (Main.COLORS[3], 0.5))
 
+az = Axis(fig[3,1]; xlabel = "time step", ylabel = "entropy (nats)", title = "Zhu")
+lines!(az, Ns, mean.(Ez); color = Cycled(2))
+band!(az, Ns, mean.(Ez) .+ std.(Ez), mean.(Ez) .- std.(Ez);
+color = (Main.COLORS[3], 0.5))
+
 aw = Axis(fig[4,1]; xlabel = "time step", ylabel = "h (nats)", title = "ZhuSingh")
 lines!(aw, Ns, mean.(Ezs); color = Cycled(4))
 band!(aw, Ns, mean.(Ezs) .+ std.(Ezs), mean.(Ezs) .- std.(Ezs);
 color = (Main.COLORS[4], 0.5))
 
-=======
-az = Axis(fig[3,1]; xlabel = "time step", ylabel = "entropy (nats)", title = "Zhu")
-lines!(az, Ns, mean.(Ez); color = Cycled(2))
-band!(az, Ns, mean.(Ez) .+ std.(Ez), mean.(Ez) .- std.(Ez);
-color = (Main.COLORS[3], 0.5))
-
->>>>>>> 09a1d184
 fig
 ```
 
