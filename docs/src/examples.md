# Entropies.jl Examples

## Indirect entropy (nearest neighbors)

Here, we reproduce Figure 1 in Charzyńska & Gambin (2016)[^Charzyńska2016]. Their example
demonstrates how the [`Kraskov`](@ref) and [`KozachenkoLeonenko`](@ref) nearest neighbor
based estimators converge towards the true entropy value for increasing time series length.
We extend their example with [`Zhu`](@ref) and [`ZhuSingh`](@ref) estimators, which are also
based on nearest neighbor searches.

Input data are from a uniform 1D distribution ``U(0, 1)``, for which the true entropy is
`ln(1 - 0) = 0`).

```@example MAIN
using Entropies
using DynamicalSystemsBase, CairoMakie, Statistics
using Distributions: Uniform, Normal

# Define estimators
base = MathConstants.e # shouldn't really matter here, because the target entropy is 0.
w = 0 # Theiler window of 0 (only exclude the point itself during neighbor searches)
estimators = [
    # with k = 1, Kraskov is virtually identical to
    # Kozachenko-Leonenko, so pick a higher number of neighbors for Kraskov
    Kraskov(; k = 3, w, base),
    KozachenkoLeonenko(; w, base),
    Zhu(; k = 3, w, base),
    ZhuSingh(; k = 3, w, base),
]
labels = ["KozachenkoLeonenko", "Kraskov", "Zhu", "ZhuSingh"]

# Test each estimator `nreps` times over time series of varying length.
nreps = 50
Ns = [100:100:500; 1000:1000:10000]

Hs_uniform = [[zeros(nreps) for N in Ns] for e in estimators]
for (i, e) in enumerate(estimators)
    for j = 1:nreps
        pts = rand(Uniform(0, 1), maximum(Ns)) |> Dataset
        for (k, N) in enumerate(Ns)
            Hs_uniform[i][k][j] = entropy(e, pts[1:N])
        end
    end
end

fig = Figure(resolution = (600, length(estimators) * 200))
for (i, e) in enumerate(estimators)
    Hs = Hs_uniform[i]
    ax = Axis(fig[i,1]; ylabel = "h (nats)")
    lines!(ax, Ns, mean.(Hs); color = Cycled(i), label = labels[i])
    band!(ax, Ns, mean.(Hs) .+ std.(Hs), mean.(Hs) .- std.(Hs);
    color = (Main.COLORS[i], 0.5))
    axislegend()
end

fig
```

As expected, all estimators nicely converge to the correct entropy with increasing
time series length.

[^Charzyńska2016]:
    Charzyńska, A., & Gambin, A. (2016). Improvement of the k-NN entropy
    estimator with applications in systems biology. Entropy, 18(1), 13.

## Permutation entropy example

This example reproduces an example from Bandt and Pompe (2002), where the permutation
entropy is compared with the largest Lyapunov exponents from time series of the chaotic
logistic map. Entropy estimates using [`SymbolicWeightedPermutation`](@ref)
and [`SymbolicAmplitudeAwarePermutation`](@ref) are added here for comparison.

```@example MAIN
using Entropies
using DynamicalSystemsBase
using ChaosTools
using CairoMakie

ds = Systems.logistic()
rs = 3.4:0.001:4
N_lyap, N_ent = 100000, 10000
m, τ = 6, 1 # Symbol size/dimension and embedding lag

# Generate one time series for each value of the logistic parameter r
lyaps, hs_perm, hs_wtperm, hs_ampperm = [zeros(length(rs)) for _ in 1:4]

for (i, r) in enumerate(rs)
    ds.p[1] = r
    lyaps[i] = lyapunov(ds, N_lyap)

    x = trajectory(ds, N_ent) # time series
    hperm = entropy(x, SymbolicPermutation(; m, τ))
    hwtperm = entropy(x, SymbolicWeightedPermutation(; m, τ))
    hampperm = entropy(x, SymbolicAmplitudeAwarePermutation(; m, τ))

    hs_perm[i] = hperm; hs_wtperm[i] = hwtperm; hs_ampperm[i] = hampperm
end

fig = Figure()
a1 = Axis(fig[1,1]; ylabel = L"\lambda")
lines!(a1, rs, lyaps); ylims!(a1, (-2, log(2)))
a2 = Axis(fig[2,1]; ylabel = L"h_6 (SP)")
lines!(a2, rs, hs_perm; color = Cycled(2))
a3 = Axis(fig[3,1]; ylabel = L"h_6 (WT)")
lines!(a3, rs, hs_wtperm; color = Cycled(3))
a4 = Axis(fig[4,1]; ylabel = L"h_6 (SAAP)")
lines!(a4, rs, hs_ampperm; color = Cycled(4))
a4.xlabel = L"r"

for a in (a1,a2,a3)
    hidexdecorations!(a, grid = false)
end
fig
```

## Kernel density example

Here, we draw some random points from a 2D normal distribution. Then, we use kernel density estimation to associate a probability to each point `p`, measured by how many points are within radius `1.5` of `p`. Plotting the actual points, along with their associated probabilities estimated by the KDE procedure, we get the following surface plot.

```@example MAIN
using Entropies
using DelayEmbeddings
using DynamicalSystemsBase, CairoMakie, Distributions
𝒩 = MvNormal([1, -4], 2)
N = 500
D = Dataset(sort([rand(𝒩) for i = 1:N]))
x, y = columns(D)
p = probabilities(D, NaiveKernel(1.5))
fig, ax = scatter(D[:, 1], D[:, 2], zeros(N);
    markersize=8, axis=(type = Axis3,)
)
surface!(ax, x, y, p.p)
ax.zlabel = "P"
ax.zticklabelsvisible = false
fig
```

## Wavelet entropy example

The scale-resolved wavelet entropy should be lower for very regular signals (most of the
energy is contained at one scale) and higher for very irregular signals (energy spread
more out across scales).

```@example MAIN
using Entropies
using DynamicalSystemsBase, CairoMakie
N, a = 1000, 10
t = LinRange(0, 2*a*π, N)

x = sin.(t);
y = sin.(t .+ cos.(t/0.5));
z = sin.(rand(1:15, N) ./ rand(1:10, N))

h_x = entropy_wavelet(x)
h_y = entropy_wavelet(y)
h_z = entropy_wavelet(z)

fig = Figure()
ax = Axis(fig[1,1]; ylabel = "x")
lines!(ax, t, x; color = Cycled(1), label = "h=$(h=round(h_x, sigdigits = 5))");
ay = Axis(fig[2,1]; ylabel = "y")
lines!(ay, t, y; color = Cycled(2), label = "h=$(h=round(h_y, sigdigits = 5))");
az = Axis(fig[3,1]; ylabel = "z", xlabel = "time")
lines!(az, t, z; color = Cycled(3), label = "h=$(h=round(h_z, sigdigits = 5))");
for a in (ax, ay, az); axislegend(a); end
for a in (ax, ay); hidexdecorations!(a; grid=false); end
fig
```

## Properties of different entropies

Here, we show the sensitivity of the various entropies to variations in their parameters.

### Curado entropy

Here, we reproduce Figure 2 from Curado & Nobre (2004)[^Curado2004], showing
how the [`Curado`](@ref) entropy changes as function of the parameter `a` for a range of two-element probability distributions given by
`Probabilities([p, 1 - p] for p in 1:0.0:0.01:1.0)`.

```@example MAIN
using Entropies, CairoMakie
bs = [1.0, 1.5, 2.0, 3.0, 4.0, 10.0]
ps = [Probabilities([p, 1 - p]) for p = 0.0:0.01:1.0]
hs = [[entropy(Curado(; b = b), p) for p in ps] for b in bs]
fig = Figure()
ax = Axis(fig[1,1]; xlabel = "p", ylabel = "H(p)")
pp = [p[1] for p in ps]
for (i, b) in enumerate(bs)
    lines!(ax, pp, hs[i], label = "b=$b", color = Cycled(i))
end
axislegend(ax)
fig
```

[^Curado2004]: Curado, E. M., & Nobre, F. D. (2004). On the stability of analytic
    entropic forms. Physica A: Statistical Mechanics and its Applications, 335(1-2), 94-106.

### Stretched exponential entropy

Here, we reproduce the example from Anteneodo & Plastino (1999)[^Anteneodo1999], showing
how the stretched exponential entropy changes as function of the parameter `η` for a range
of two-element probability distributions given by
`Probabilities([p, 1 - p] for p in 1:0.0:0.01:1.0)`.

```@example MAIN
using Entropies, SpecialFunctions, CairoMakie
ηs = [0.01, 0.2, 0.3, 0.5, 0.7, 1.0, 1.5, 3.0]
ps = [Probabilities([p, 1 - p]) for p = 0.0:0.01:1.0]

hs_norm = [[entropy(StretchedExponential( η = η), p) / gamma((η + 1)/η) for p in ps] for η in ηs]
fig = Figure()
ax = Axis(fig[1,1]; xlabel = "p", ylabel = "H(p)")
pp = [p[1] for p in ps]

for (i, η) in enumerate(ηs)
    lines!(ax, pp, hs_norm[i], label = "η=$η")
end
axislegend(ax)
fig
```

[^Anteneodo1999]: Anteneodo, C., & Plastino, A. R. (1999). Maximum entropy approach to
    stretched exponential probability distributions. Journal of Physics A: Mathematical
    and General, 32(7), 1089.

## [Dispersion and reverse dispersion entropy](@id dispersion_examples)

Here we reproduce parts of figure 3 in Li et al. (2019), computing reverse and regular dispersion entropy for a time series consisting of normally distributed noise with a single spike in the middle of the signal. We compute the entropies over a range subsets of the data, using a sliding window consisting of 70 data points, stepping the window 10 time steps at a time.

Note: the results here are not exactly the same as in the original paper, because Li et
al. (2019) base their examples on randomly generated numbers and do not provide code that
specify random number seeds.

```@example MAIN
using Entropies, DynamicalSystemsBase, Random, CairoMakie, Distributions

n = 1000
ts = 1:n
x = [i == n ÷ 2 ? 50.0 : 0.0 for i in ts]
rng = Random.default_rng()
s = rand(rng, Normal(0, 1), n)
y = x .+ s

ws = 70
windows = [t:t+ws for t in 1:10:n-ws]
rdes = zeros(length(windows))
des = zeros(length(windows))
pes = zeros(length(windows))

m, c = 2, 6
est_rd = ReverseDispersion(encoding = GaussianCDFEncoding(c), m = m, τ = 1)
est_de = Dispersion(encoding = GaussianCDFEncoding(c), m = m, τ = 1)

for (i, window) in enumerate(windows)
    rdes[i] = complexity_normalized(est_rd, y[window])
    des[i] = entropy_normalized(Renyi(), y[window], est_de)
end

fig = Figure()

a1 = Axis(fig[1,1]; xlabel = "Time step", ylabel = "Value")
lines!(a1, ts, y)
display(fig)

a2 = Axis(fig[2, 1]; xlabel = "Time step", ylabel = "Value")
p_rde = scatterlines!([first(w) for w in windows], rdes,
    label = "Reverse dispersion entropy",
    color = :black,
    markercolor = :black, marker = '●')
p_de = scatterlines!([first(w) for w in windows], des,
    label = "Dispersion entropy",
    color = :red,
    markercolor = :red, marker = 'x', markersize = 20)

axislegend(position = :rc)
ylims!(0, max(maximum(pes), 1))
fig
```

[^Rostaghi2016]: Rostaghi, M., & Azami, H. (2016). Dispersion entropy: A measure for time-series analysis. IEEE Signal Processing Letters, 23(5), 610-614.
[^Li2019]: Li, Y., Gao, X., & Wang, L. (2019). Reverse dispersion entropy: a new
    complexity measure for sensor signal. Sensors, 19(23), 5203.

## Normalized entropy for comparing different signals

When comparing different signals or signals that have different length, it is best to normalize entropies so that the "complexity" or "disorder" quantification is directly comparable between signals. Here is an example based on the [Wavelet entropy example](@ref) (where we use the spectral entropy instead of the wavelet entropy):

```@example MAIN
using Entropies
using DynamicalSystemsBase
N1, N2, a = 101, 100001, 10

for N in (N1, N2)
    local t = LinRange(0, 2*a*π, N)
    local x = sin.(t) # periodic
    local y = sin.(t .+ cos.(t/0.5)) # periodic, complex spectrum
    local z = sin.(rand(1:15, N) ./ rand(1:10, N)) # random
    local w = trajectory(Systems.lorenz(), N÷10; Δt = 0.1, Ttr = 100)[:, 1] # chaotic

    for q in (x, y, z, w)
        h = entropy(q, PowerSpectrum())
        n = entropy_normalized(q, PowerSpectrum())
        println("entropy: $(h), normalized: $(n).")
    end
end
```

You see that while the direct entropy values of the chaotic and noisy signals change massively with `N` but they are almost the same for the normalized version.
For the regular signals, the entropy decreases nevertheless because the noise contribution of the Fourier computation becomes less significant.

<<<<<<< HEAD
## 2D permutation/dispersion entropy

Let's see how the normalized permutation and dispersion entropies increase for an image 
that gets progressively more noise added to it.

```@example
using Entropies
using Distributions
using CairoMakie
using Statistics
using TestImages, ImageTransformations, CoordinateTransformations, Rotations

img = testimage("fabio_grey_256")
rot = warp(img, recenter(RotMatrix(-3pi/2), center(img));)
original = Float32.(rot)
noise_levels = collect(0.0:0.25:1.0) .* std(original) * 5 # % of 1 standard deviation
noisy_imgs = [i == 1 ? original : original .+ rand(Uniform(0, nL), size(original)) 
    for (i, nL) in enumerate(noise_levels)]

# a 2x2 stencil (i.e. dispersion/permutation patterns of length 4)
stencil = ((2, 2), (1, 1)) 
est_disp = SpatialDispersion(stencil, original; 
    symbolization = GaussianSymbolization(c = 5), 
    periodic = false)
est_perm = SpatialSymbolicPermutation(stencil, original;
    periodic = false)
hs_disp = [entropy_normalized(img, est_disp) for img in noisy_imgs]
hs_perm = [entropy_normalized(img, est_perm) for img in noisy_imgs]

fig = Figure(size = (800, 1000))
ax = Axis(fig[1, 1:length(noise_levels)], 
    xlabel = "Noise level", 
    ylabel = "Normalized entropy")
scatterlines!(ax, noise_levels, hs_disp, label = "Dispersion")
scatterlines!(ax, noise_levels, hs_perm, label = "Permutation")

ylims!(ax, 0, 1.05)
axislegend(position = :rb)
for (i, nl) in enumerate(noise_levels)
    ax_i = Axis(fig[2, i])
    image!(ax_i, Float32.(noisy_imgs[i]), label = "$nl")
    hidedecorations!(ax_i)  # hides ticks, grid and lables
    hidespines!(ax_i)  # hide the frame
end

fig
```

While the [`SpatialSymbolicPermutation`](@ref) entropy quickly approaches its 
maximum value, the [`SpatialDispersion`](@ref) entropy much better
resolves the increase in entropy as the image gets noiser. This can probably be explained
by the fact that for the chosen parameters, for any given `stencil`, the number of possible
states (or [`alphabet_length`](@ref)) is larger for [`SpatialDispersion`](@ref) than for 
[`SpatialSymbolicPermutation`](@ref), so the dispersion approach is much less sensitive
to noise addition (i.e. noise saturation over the possible states is slower 
for [`SpatialDispersion`](@ref)).
=======
## Missing dispersion patterns

```@example MAIN
using CairoMakie
using DynamicalSystemsBase
using Entropies
using TimeseriesSurrogates
using Statistics

d = Dispersion(m = 3, encoding = GaussianCDFEncoding(c = 7))
est = MissingDispersionPatterns(d)
sys = Systems.logistic(0.6; r = 4.0)
normalize = true
Ls = collect(100:100:1000)
nL = length(Ls)
nreps = 50
method = WLS(IAAFT(), rescale = true)

r_det, r_noise = zeros(length(Ls)), zeros(length(Ls))
r_det_surr, r_noise_surr = [zeros(nreps) for L in Ls], [zeros(nreps) for L in Ls]
y = rand(maximum(Ls))

for (i, L) in enumerate(Ls)
    # Deterministic time series
    x = trajectory(sys, L - 1, Ttr = 5000)
    sx = surrogenerator(x, method)
    r_det[i] = complexity_normalized(est, x)
    r_det_surr[i][:] = [complexity_normalized(est, sx()) for j = 1:nreps]

    # Random time series
    r_noise[i] = complexity_normalized(est, y[1:L])
    sy = surrogenerator(y[1:L], method)
    r_noise_surr[i][:] = [complexity_normalized(est, sy()) for j = 1:nreps]
end

fig = Figure()
ax = Axis(fig[1, 1],
    xlabel = "Time series length (L)",
    ylabel = "# missing dispersion patterns (normalized)"
)

lines!(ax, Ls, r_det, label = "logistic(x0 = 0.6; r = 4.0)", color = :black)
lines!(ax, Ls, r_noise, label = "Uniform noise", color = :red)
for i = 1:nL
    if i == 1
        boxplot!(ax, fill(Ls[i], nL), r_det_surr[i]; width = 50, color = :black,
            label = "WIAAFT surrogates (logistic)")
         boxplot!(ax, fill(Ls[i], nL), r_noise_surr[i]; width = 50, color = :red,
            label = "WIAAFT surrogates (noise)")
    else
        boxplot!(ax, fill(Ls[i], nL), r_det_surr[i]; width = 50, color = :black)
        boxplot!(ax, fill(Ls[i], nL), r_noise_surr[i]; width = 50, color = :red)
    end
end
axislegend(position = :rc)
ylims!(0, 1.1)

fig
```

We don't need to actually to compute the quantiles here to see that for the logistic
map, across all time series lengths, the ``N_{MDP}`` values are above the extremal values
of the ``N_{MDP}`` values for the surrogate ensembles. Thus, we
conclude that the logistic map time series has nonlinearity (well, of course).

For the univariate noise time series, there is considerable overlap between ``N_{MDP}``
for the surrogate distributions and the original signal, so we can't claim nonlinearity
for this signal.

Of course, to robustly reject the null hypothesis, we'd need to generate a sufficient number
of surrogate realizations, and actually compute quantiles to compare with.

[^Zhou2022]: Zhou, Q., Shang, P., & Zhang, B. (2022). Using missing dispersion patterns
    to detect determinism and nonlinearity in time series data. Nonlinear Dynamics, 1-20.

## Approximate entropy

Here, we reproduce the Henon map example with ``R=0.8`` from Pincus (1991),
comparing our values with relevant values from table 1 in Pincus (1991).

We use `DiscreteDynamicalSystem` from `DynamicalSystemsBase` to represent the map,
and use the `trajectory` function from the same package to iterate the map
for different initial conditions, for multiple time series lengths.

Finally, we summarize our results in box plots and compare the values to those
obtained by Pincus (1991).

```@example MAIN
using Entropies
using DynamicalSystemsBase
using DelayEmbeddings
using CairoMakie

# Equation 13 in Pincus (1991)
function eom_henon(u, p, n)
    R = p[1]
    x, y = u
    dx = R*y + 1 - 1.4*x^2
    dy = 0.3*R*x

    return SVector{2}(dx, dy)
end

function henon(; u₀ = rand(2), R = 0.8)
    DiscreteDynamicalSystem(eom_henon, u₀, [R])
end

ts_lengths = [300, 1000, 2000, 3000]
nreps = 100
apens_08 = [zeros(nreps) for i = 1:length(ts_lengths)]

# For some initial conditions, the Henon map as specified here blows up,
# so we need to check for infinite values.
containsinf(x) = any(isinf.(x))

c = ApproximateEntropy(r = 0.05, m = 2)

for (i, L) in enumerate(ts_lengths)
    k = 1
    while k <= nreps
        sys = henon(u₀ = rand(2), R = 0.8)
        t = trajectory(sys, L, Ttr = 5000)

        if !any([containsinf(tᵢ) for tᵢ in t])
            x, y = columns(t)
            apens_08[i][k] = complexity(c, x)
            k += 1
        end
    end
end

fig = Figure()

# Example time series
a1 = Axis(fig[1,1]; xlabel = "Time (t)", ylabel = "Value")
sys = henon(u₀ = [0.5, 0.1], R = 0.8)
x, y = columns(trajectory(sys, 100, Ttr = 500))
lines!(a1, 1:length(x), x, label = "x")
lines!(a1, 1:length(y), y, label = "y")

# Approximate entropy values, compared to those of the original paper (black dots).
a2 = Axis(fig[2, 1];
    xlabel = "Time series length (L)",
    ylabel = "ApEn(m = 2, r = 0.05)")

# hacky boxplot, but this seems to be how it's done in Makie at the moment
n = length(ts_lengths)
for i = 1:n
    boxplot!(a2, fill(ts_lengths[i], n), apens_08[i];
        width = 200)
end

scatter!(a2, ts_lengths, [0.337, 0.385, NaN, 0.394];
    label = "Pincus (1991)", color = :black)
fig
```

## Sample entropy

Completely regular signals should have sample entropy approaching zero, while
less regular signals should have higher sample entropy.

```@example MAIN
using DynamicalSystemsBase
using Entropies
using CairoMakie
N, a = 2000, 10
t = LinRange(0, 2*a*π, N)

x = repeat([-5:5 |> collect; 4:-1:-4 |> collect], N ÷ 20);
y = sin.(t .+ cos.(t/0.5));
z = rand(N)

h_x, h_y, h_z = map(t -> complexity(SampleEntropy(t), t), (x, y, z))

fig = Figure()
ax = Axis(fig[1,1]; ylabel = "x")
lines!(ax, t, x; color = Cycled(1), label = "h=$(h=round(h_x, sigdigits = 5))");
ay = Axis(fig[2,1]; ylabel = "y")
lines!(ay, t, y; color = Cycled(2), label = "h=$(h=round(h_y, sigdigits = 5))");
az = Axis(fig[3,1]; ylabel = "z", xlabel = "time")
lines!(az, t, z; color = Cycled(3), label = "h=$(h=round(h_z, sigdigits = 5))");
for a in (ax, ay, az); axislegend(a); end
for a in (ax, ay); hidexdecorations!(a; grid=false); end
fig
```

Next, we compare the sample entropy obtained for different values of the radius `r` for
uniform noise, normally distributed noise, and a periodic signal.

```@example MAIN
using Entropies, CairoMakie, Distributions
N = 2000
x_U = rand(N)
x_N = rand(Normal(0, 3), N)
x_periodic = repeat(rand(20), N ÷ 20)

x_U .= (x_U .- mean(x_U)) ./ std(x_U)
x_N .= (x_N .- mean(x_N)) ./ std(x_N)
x_periodic .= (x_periodic .- mean(x_periodic)) ./ std(x_periodic)

rs = 10 .^ range(-1, 0, length = 30)
base = 2
m = 2
hs_U = [complexity_normalized(SampleEntropy(m = m, r = r), x_U) for r in rs]
hs_N = [complexity_normalized(SampleEntropy(m = m, r = r), x_N) for r in rs]
hs_periodic = [complexity_normalized(SampleEntropy(m = m, r = r), x_periodic) for r in rs]

fig = Figure()
# Time series
a1 = Axis(fig[1,1]; xlabel = "r", ylabel = "Sample entropy")
lines!(a1, rs, hs_U, label = "Uniform noise, U(0, 1)")
lines!(a1, rs, hs_N, label = "Gaussian noise, N(0, 1)")
lines!(a1, rs, hs_periodic, label = "Periodic signal")
axislegend()
fig
```
>>>>>>> 15ef668a
<|MERGE_RESOLUTION|>--- conflicted
+++ resolved
@@ -308,7 +308,6 @@
 You see that while the direct entropy values of the chaotic and noisy signals change massively with `N` but they are almost the same for the normalized version.
 For the regular signals, the entropy decreases nevertheless because the noise contribution of the Fourier computation becomes less significant.
 
-<<<<<<< HEAD
 ## 2D permutation/dispersion entropy
 
 Let's see how the normalized permutation and dispersion entropies increase for an image 
@@ -365,7 +364,8 @@
 [`SpatialSymbolicPermutation`](@ref), so the dispersion approach is much less sensitive
 to noise addition (i.e. noise saturation over the possible states is slower 
 for [`SpatialDispersion`](@ref)).
-=======
+
+
 ## Missing dispersion patterns
 
 ```@example MAIN
@@ -582,5 +582,4 @@
 lines!(a1, rs, hs_periodic, label = "Periodic signal")
 axislegend()
 fig
-```
->>>>>>> 15ef668a
+```