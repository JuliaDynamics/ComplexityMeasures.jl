# Examples

## Nearest neighbor direct entropy example

This example reproduces Figure in Charzyńska & Gambin (2016)[^Charzyńska2016]. Both
estimators nicely converge to the "true" entropy with increasing time series length.
For a uniform 1D distribution ``U(0, 1)``, the true entropy is `0`.

```@example MAIN
using DynamicalSystems, CairoMakie, Statistics
using Distributions: Uniform, Normal

Ns = [100:100:500; 1000:1000:10000]
Ekl = Vector{Vector{Float64}}(undef, 0)
Ekr = Vector{Vector{Float64}}(undef, 0)

nreps = 50
for N in Ns
    kl = Float64[]
    kr = Float64[]
    for i = 1:nreps
        pts = Dataset([rand(Uniform(0, 1), 1) for i = 1:N]);

        push!(kl, entropy(KozachenkoLeonenko(w = 0, k = 1, base = MathConstants.e), pts))
        # with k = 1, Kraskov is virtually identical to
        # Kozachenko-Leonenko, so pick a higher number of neighbors
        push!(kr, entropy(Kraskov(w = 0, k = 3, base = MathConstants.e), pts))
    end
    push!(Ekl, kl)
    push!(Ekr, kr)
end

fig = Figure()
ax = Axis(fig[1,1]; ylabel = "entropy (nats)", title = "Kozachenko-Leonenko")
lines!(ax, Ns, mean.(Ekl); color = Cycled(1))
band!(ax, Ns, mean.(Ekl) .+ std.(Ekl), mean.(Ekl) .- std.(Ekl);
color = (Main.COLORS[1], 0.5))

ay = Axis(fig[2,1]; xlabel = "time step", ylabel = "entropy (nats)", title = "Kraskov")
lines!(ay, Ns, mean.(Ekr); color = Cycled(2))
band!(ay, Ns, mean.(Ekr) .+ std.(Ekr), mean.(Ekr) .- std.(Ekr);
color = (Main.COLORS[2], 0.5))

fig
```

[^Charzyńska2016]: Charzyńska, A., & Gambin, A. (2016). Improvement of the k-NN entropy estimator with applications in systems biology. Entropy, 18(1), 13.

## Permutation entropy example

This example reproduces an example from Bandt and Pompe (2002), where the permutation
entropy is compared with the largest Lyapunov exponents from time series of the chaotic
logistic map. Entropy estimates using [`SymbolicWeightedPermutation`](@ref)
and [`SymbolicAmplitudeAwarePermutation`](@ref) are added here for comparison.

```@example MAIN
using DynamicalSystems, CairoMakie

ds = Systems.logistic()
rs = 3.4:0.001:4
N_lyap, N_ent = 100000, 10000
m, τ = 6, 1 # Symbol size/dimension and embedding lag

# Generate one time series for each value of the logistic parameter r
lyaps, hs_perm, hs_wtperm, hs_ampperm = [zeros(length(rs)) for _ in 1:4]

for (i, r) in enumerate(rs)
    ds.p[1] = r
    lyaps[i] = lyapunov(ds, N_lyap)

    x = trajectory(ds, N_ent) # time series
    hperm = entropy(x, SymbolicPermutation(; m, τ))
    hwtperm = entropy(x, SymbolicWeightedPermutation(; m, τ))
    hampperm = entropy(x, SymbolicAmplitudeAwarePermutation(; m, τ))

    hs_perm[i] = hperm; hs_wtperm[i] = hwtperm; hs_ampperm[i] = hampperm
end

fig = Figure()
a1 = Axis(fig[1,1]; ylabel = L"\lambda")
lines!(a1, rs, lyaps); ylims!(a1, (-2, log(2)))
a2 = Axis(fig[2,1]; ylabel = L"h_6 (SP)")
lines!(a2, rs, hs_perm; color = Cycled(2))
a3 = Axis(fig[3,1]; ylabel = L"h_6 (WT)")
lines!(a3, rs, hs_wtperm; color = Cycled(3))
a4 = Axis(fig[4,1]; ylabel = L"h_6 (SAAP)")
lines!(a4, rs, hs_ampperm; color = Cycled(4))
a4.xlabel = L"r"

for a in (a1,a2,a3)
    hidexdecorations!(a, grid = false)
end
fig
```

## Kernel density example

Here, we draw some random points from a 2D normal distribution. Then, we use kernel density estimation to associate a probability to each point `p`, measured by how many points are within radius `1.5` of `p`. Plotting the actual points, along with their associated probabilities estimated by the KDE procedure, we get the following surface plot.

```@example MAIN
using DynamicalSystems, CairoMakie, Distributions
𝒩 = MvNormal([1, -4], 2)
N = 500
D = Dataset(sort([rand(𝒩) for i = 1:N]))
x, y = columns(D)
p = probabilities(D, NaiveKernel(1.5))
fig, ax = scatter(D[:, 1], D[:, 2], zeros(N);
    markersize=8, axis=(type = Axis3,)
)
surface!(ax, x, y, p.p)
ax.zlabel = "P"
ax.zticklabelsvisible = false
fig
```

## Wavelet entropy example

The scale-resolved wavelet entropy should be lower for very regular signals (most of the
energy is contained at one scale) and higher for very irregular signals (energy spread
more out across scales).

```@example MAIN
using DynamicalSystems, CairoMakie
N, a = 1000, 10
t = LinRange(0, 2*a*π, N)

x = sin.(t);
y = sin.(t .+ cos.(t/0.5));
z = sin.(rand(1:15, N) ./ rand(1:10, N))

h_x = entropy_wavelet(x)
h_y = entropy_wavelet(y)
h_z = entropy_wavelet(z)

fig = Figure()
ax = Axis(fig[1,1]; ylabel = "x")
lines!(ax, t, x; color = Cycled(1), label = "h=$(h=round(h_x, sigdigits = 5))");
ay = Axis(fig[2,1]; ylabel = "y")
lines!(ay, t, y; color = Cycled(2), label = "h=$(h=round(h_y, sigdigits = 5))");
az = Axis(fig[3,1]; ylabel = "z", xlabel = "time")
lines!(az, t, z; color = Cycled(3), label = "h=$(h=round(h_z, sigdigits = 5))");
for a in (ax, ay, az); axislegend(a); end
for a in (ax, ay); hidexdecorations!(a; grid=false); end
fig
```

## Properties of different entropies

<<<<<<< HEAD
### Curado entropy

Here, we reproduce Figure 2 from Curado & Nobre (2004)[^Curado2004], showing
how the [Curado](@ref) entropy changes as function of the parameter `a` for a range of two-element probability distributions given by
`Probabilities([p, 1 - p] for p in 1:0.0:0.01:1.0)`.

```@example stretched_exponential_example
using Entropies, CairoMakie
bs = [1.0, 1.5, 2.0, 3.0, 4.0, 10.0]
ps = [Probabilities([p, 1 - p]) for p = 0.0:0.01:1.0]
hs = [[entropy(Curado(; b = b), p) for p in ps] for b in bs]
fig = Figure()
ax = Axis(fig[1,1]; xlabel = "p", ylabel = "H(p)")
pp = [p[1] for p in ps]
for (i, b) in enumerate(bs)
    lines!(ax, pp, hs[i], label = "b=$b", color = Cycled(i))
=======
Here, we show the sensitivity of the various entropies to variations in their parameters.

### Stretched exponential entropy

Here, we reproduce the example from Anteneodo & Plastino (1999)[^Anteneodo1999], showing
how the stretched exponential entropy changes as function of the parameter `η` for a range
of two-element probability distributions given by
`Probabilities([p, 1 - p] for p in 1:0.0:0.01:1.0)`.

```@example stretched_exponential_example
using Entropies, SpecialFunctions, CairoMakie
ηs = [0.01, 0.2, 0.3, 0.5, 0.7, 1.0, 1.5, 3.0]
ps = [Probabilities([p, 1 - p]) for p = 0.0:0.01:1.0]

hs_norm = [[entropy(StretchedExponential( η = η), p) / gamma((η + 1)/η) for p in ps] for η in ηs]
fig = Figure()
ax = Axis(fig[1,1]; xlabel = "p", ylabel = "H(p)")
pp = [p[1] for p in ps]

for (i, η) in enumerate(ηs)
    lines!(ax, pp, hs_norm[i], label = "η=$η")
>>>>>>> 884b5614
end
axislegend(ax)
fig
```

<<<<<<< HEAD
[^Curado2004]: Curado, E. M., & Nobre, F. D. (2004). On the stability of analytic
    entropic forms. Physica A: Statistical Mechanics and its Applications, 335(1-2), 94-106.
=======
[^Anteneodo1999]: Anteneodo, C., & Plastino, A. R. (1999). Maximum entropy approach to
    stretched exponential probability distributions. Journal of Physics A: Mathematical
    and General, 32(7), 1089.
>>>>>>> 884b5614

## [Dispersion and reverse dispersion entropy](@id dispersion_examples)

Here we reproduce parts of figure 3 in Li et al. (2019), computing reverse and regular dispersion entropy for a time series consisting of normally distributed noise with a single spike in the middle of the signal. We compute the entropies over a range subsets of the data, using a sliding window consisting of 70 data points, stepping the window 10 time steps at a time.

Note: the results here are not exactly the same as in the original paper, because Li et
al. (2019) base their examples on randomly generated numbers and do not provide code that
specify random number seeds.

```@example
using Entropies, DynamicalSystems, Random, CairoMakie, Distributions

n = 1000
ts = 1:n
x = [i == n ÷ 2 ? 50.0 : 0.0 for i in ts]
rng = Random.default_rng()
s = rand(rng, Normal(0, 1), n)
y = x .+ s

ws = 70
windows = [t:t+ws for t in 1:10:n-ws]
rdes = zeros(length(windows))
des = zeros(length(windows))
pes = zeros(length(windows))

m, c = 2, 6
est_de = Dispersion(symbolization = GaussianSymbolization(c), m = m, τ = 1)

for (i, window) in enumerate(windows)
    rdes[i] = reverse_dispersion(y[window], est_de; normalize = true)
    des[i] = entropy_normalized(Renyi(), y[window], est_de)
end

fig = Figure()

a1 = Axis(fig[1,1]; xlabel = "Time step", ylabel = "Value")
lines!(a1, ts, y)
display(fig)

a2 = Axis(fig[2, 1]; xlabel = "Time step", ylabel = "Value")
p_rde = scatterlines!([first(w) for w in windows], rdes,
    label = "Reverse dispersion entropy",
    color = :black,
    markercolor = :black, marker = '●')
p_de = scatterlines!([first(w) for w in windows], des,
    label = "Dispersion entropy",
    color = :red,
    markercolor = :red, marker = 'x', markersize = 20)

axislegend(position = :rc)
ylims!(0, max(maximum(pes), 1))
fig
```

[^Rostaghi2016]: Rostaghi, M., & Azami, H. (2016). Dispersion entropy: A measure for time-series analysis. IEEE Signal Processing Letters, 23(5), 610-614.
[^Li2019]: Li, Y., Gao, X., & Wang, L. (2019). Reverse dispersion entropy: a new
    complexity measure for sensor signal. Sensors, 19(23), 5203.

## Normalized entropy for comparing different signals

When comparing different signals or signals that have different length, it is best to normalize entropies so that the "complexity" or "disorder" quantification is directly comparable between signals. Here is an example based on the [Wavelet entropy example](@ref) (where we use the spectral entropy instead of the wavelet entropy):

```@example MAIN
using DynamicalSystems
N1, N2, a = 101, 100001, 10

for N in (N1, N2)
    local t = LinRange(0, 2*a*π, N)
    local x = sin.(t) # periodic
    local y = sin.(t .+ cos.(t/0.5)) # periodic, complex spectrum
    local z = sin.(rand(1:15, N) ./ rand(1:10, N)) # random
    local w = trajectory(Systems.lorenz(), N÷10; Δt = 0.1, Ttr = 100)[:, 1] # chaotic

    for q in (x, y, z, w)
        h = entropy(q, PowerSpectrum())
        n = entropy_normalized(q, PowerSpectrum())
        println("entropy: $(h), normalized: $(n).")
    end
end
```

You see that while the direct entropy values of the chaotic and noisy signals change massively with `N` but they are almost the same for the normalized version.
For the regular signals, the entropy decreases nevertheless because the noise contribution of the Fourier computation becomes less significant.<|MERGE_RESOLUTION|>--- conflicted
+++ resolved
@@ -146,7 +146,8 @@
 
 ## Properties of different entropies
 
-<<<<<<< HEAD
+Here, we show the sensitivity of the various entropies to variations in their parameters.
+
 ### Curado entropy
 
 Here, we reproduce Figure 2 from Curado & Nobre (2004)[^Curado2004], showing
@@ -163,8 +164,12 @@
 pp = [p[1] for p in ps]
 for (i, b) in enumerate(bs)
     lines!(ax, pp, hs[i], label = "b=$b", color = Cycled(i))
-=======
-Here, we show the sensitivity of the various entropies to variations in their parameters.
+end
+fig
+```
+
+[^Curado2004]: Curado, E. M., & Nobre, F. D. (2004). On the stability of analytic
+    entropic forms. Physica A: Statistical Mechanics and its Applications, 335(1-2), 94-106.
 
 ### Stretched exponential entropy
 
@@ -185,20 +190,14 @@
 
 for (i, η) in enumerate(ηs)
     lines!(ax, pp, hs_norm[i], label = "η=$η")
->>>>>>> 884b5614
 end
 axislegend(ax)
 fig
 ```
 
-<<<<<<< HEAD
-[^Curado2004]: Curado, E. M., & Nobre, F. D. (2004). On the stability of analytic
-    entropic forms. Physica A: Statistical Mechanics and its Applications, 335(1-2), 94-106.
-=======
 [^Anteneodo1999]: Anteneodo, C., & Plastino, A. R. (1999). Maximum entropy approach to
     stretched exponential probability distributions. Journal of Physics A: Mathematical
     and General, 32(7), 1089.
->>>>>>> 884b5614
 
 ## [Dispersion and reverse dispersion entropy](@id dispersion_examples)
 
