--- conflicted
+++ resolved
@@ -56,12 +56,9 @@
     KozachenkoLeonenko(; w),
     Zhu(; k = 3, w),
     ZhuSingh(; k = 3, w),
-<<<<<<< HEAD
     GaoNaive(; k = 3, w),
     GaoNaiveCorrected(; k = 3, w),
-=======
     Goria(; k = 3, w)
->>>>>>> 458933b6
 ]
 
 # Test each estimator `nreps` times over time series of varying length.
@@ -96,14 +93,9 @@
 # -------------
 # Plot results
 # -------------
-<<<<<<< HEAD
-fig = Figure(resolution = (700, 10 * 200))
+fig = Figure(resolution = (700, 11 * 200))
 labels_knn = ["KozachenkoLeonenko", "Kraskov", "Zhu", "ZhuSingh", "GaoNaive", 
-    "GaoNaiveCorrected"]
-=======
-fig = Figure(resolution = (700, 9 * 200))
-labels_knn = ["KozachenkoLeonenko", "Kraskov", "Zhu", "ZhuSingh", "Goria"]
->>>>>>> 458933b6
+    "GaoNaiveCorrected", "Goria"]
 labels_os = ["Vasicek", "Ebrahimi", "AlizadehArghami", "Correa"]
 
 for (i, e) in enumerate(knn_estimators)
