# Entropies.jl Examples

## Indirect entropy (nearest neighbors)

Here, we reproduce Figure 1 in Charzyńska & Gambin (2016)[^Charzyńska2016]. Their example
demonstrates how the [`Kraskov`](@ref) and [`KozachenkoLeonenko`](@ref) nearest neighbor
based estimators converge towards the true entropy value for increasing time series length.
We extend their example with [`Zhu`](@ref) and [`ZhuSingh`](@ref) estimators, which are also
based on nearest neighbor searches.

Input data are from a uniform 1D distribution ``U(0, 1)``, for which the true entropy is
`ln(1 - 0) = 0`).

```@example MAIN
using Entropies
using DynamicalSystemsBase, CairoMakie, Statistics
using Distributions: Uniform, Normal

# Define estimators
base = MathConstants.e # shouldn't really matter here, because the target entropy is 0.
w = 0 # Theiler window of 0 (only exclude the point itself during neighbor searches)
estimators = [
    # with k = 1, Kraskov is virtually identical to
    # Kozachenko-Leonenko, so pick a higher number of neighbors for Kraskov
    Kraskov(; k = 3, w, base),
    KozachenkoLeonenko(; w, base),
    Zhu(; k = 3, w, base),
    ZhuSingh(; k = 3, w, base),
]
labels = ["KozachenkoLeonenko", "Kraskov", "Zhu", "ZhuSingh"]

# Test each estimator `nreps` times over time series of varying length.
nreps = 50
Ns = [100:100:500; 1000:1000:10000]

Hs_uniform = [[zeros(nreps) for N in Ns] for e in estimators]
for (i, e) in enumerate(estimators)
    for j = 1:nreps
        pts = rand(Uniform(0, 1), maximum(Ns)) |> Dataset
        for (k, N) in enumerate(Ns)
            Hs_uniform[i][k][j] = entropy(e, pts[1:N])
        end
    end
end

fig = Figure(resolution = (600, length(estimators) * 200))
for (i, e) in enumerate(estimators)
    Hs = Hs_uniform[i]
    ax = Axis(fig[i,1]; ylabel = "h (nats)")
    lines!(ax, Ns, mean.(Hs); color = Cycled(i), label = labels[i])
    band!(ax, Ns, mean.(Hs) .+ std.(Hs), mean.(Hs) .- std.(Hs);
    color = (Main.COLORS[i], 0.5))
<<<<<<< HEAD
    ylims!(-0.25, 0.25)
    axislegend()
end

fig
```

## Indirect entropy (order statistics)

Entropies.jl also provides entropy estimators based on
[order statistics](https://en.wikipedia.org/wiki/Order_statistic). These estimators
are only defined for scalar-valued vectors, so we pass the data as `Vector{<:Real}`s instead
of `Dataset`s, as we did for the nearest-neighbor estimators above.

Here, we show how the [`Vasicek`](@ref) direct [`Shannon`](@ref) entropy estimator
approaches zero for a uniform distribution on `[0, 1]`, which is the true
entropy value for this distribution.

```@example MAIN
using Entropies
using Statistics
using Distributions
using CairoMakie

# Define estimators
base = MathConstants.e # shouldn't really matter here, because the target entropy is 0.
# just provide types here, they are instantiated inside the loop
estimators = [Vasicek, AlizadehArghami]
labels = ["Vasicek", "AlizadehArghami"]

# Test each estimator `nreps` times over time series of varying length.
Ns = [100:100:500; 1000:1000:10000]
nreps = 30

Hs_uniform = [[zeros(nreps) for N in Ns] for e in estimators]
for (i, e) in enumerate(estimators)
    for j = 1:nreps
        pts = rand(Uniform(0, 1), maximum(Ns)) # raw timeseries, not a `Dataset`
        for (k, N) in enumerate(Ns)
            m = floor(Int, N / 100) # Scale `m` to timeseries length
            est = e(; m, base) # Instantiate estimator with current `m`
            Hs_uniform[i][k][j] = entropy(est, pts[1:N])
        end
    end
end

fig = Figure(resolution = (600, length(estimators) * 200))
for (i, e) in enumerate(estimators)
    Hs = Hs_uniform[i]
    ax = Axis(fig[i,1]; ylabel = "h (nats)")
    lines!(ax, Ns, mean.(Hs); color = Cycled(i), label = labels[i])
    band!(ax, Ns, mean.(Hs) .+ std.(Hs), mean.(Hs) .- std.(Hs);
    color = (Main.COLORS[i], 0.5))
    ylims!(-0.25, 0.25)
=======
>>>>>>> 410996f5
    axislegend()
end

fig
```

<<<<<<< HEAD
As for the nearest neighbor estimators, [`Vasicek`](@ref) also approaches the
true entropy value for this example, but is negatively biased for small sample sizes.
=======
As expected, all estimators nicely converge to the correct entropy with increasing
time series length.

[^Charzyńska2016]:
    Charzyńska, A., & Gambin, A. (2016). Improvement of the k-NN entropy
    estimator with applications in systems biology. Entropy, 18(1), 13.
>>>>>>> 410996f5

## Permutation entropy example

This example reproduces an example from Bandt and Pompe (2002), where the permutation
entropy is compared with the largest Lyapunov exponents from time series of the chaotic
logistic map. Entropy estimates using [`SymbolicWeightedPermutation`](@ref)
and [`SymbolicAmplitudeAwarePermutation`](@ref) are added here for comparison.

```@example MAIN
using DynamicalSystemsBase, CairoMakie

ds = Systems.logistic()
rs = 3.4:0.001:4
N_lyap, N_ent = 100000, 10000
m, τ = 6, 1 # Symbol size/dimension and embedding lag

# Generate one time series for each value of the logistic parameter r
lyaps, hs_perm, hs_wtperm, hs_ampperm = [zeros(length(rs)) for _ in 1:4]

for (i, r) in enumerate(rs)
    ds.p[1] = r
    lyaps[i] = lyapunov(ds, N_lyap)

    x = trajectory(ds, N_ent) # time series
    hperm = entropy(x, SymbolicPermutation(; m, τ))
    hwtperm = entropy(x, SymbolicWeightedPermutation(; m, τ))
    hampperm = entropy(x, SymbolicAmplitudeAwarePermutation(; m, τ))

    hs_perm[i] = hperm; hs_wtperm[i] = hwtperm; hs_ampperm[i] = hampperm
end

fig = Figure()
a1 = Axis(fig[1,1]; ylabel = L"\lambda")
lines!(a1, rs, lyaps); ylims!(a1, (-2, log(2)))
a2 = Axis(fig[2,1]; ylabel = L"h_6 (SP)")
lines!(a2, rs, hs_perm; color = Cycled(2))
a3 = Axis(fig[3,1]; ylabel = L"h_6 (WT)")
lines!(a3, rs, hs_wtperm; color = Cycled(3))
a4 = Axis(fig[4,1]; ylabel = L"h_6 (SAAP)")
lines!(a4, rs, hs_ampperm; color = Cycled(4))
a4.xlabel = L"r"

for a in (a1,a2,a3)
    hidexdecorations!(a, grid = false)
end
fig
```

## Kernel density example

Here, we draw some random points from a 2D normal distribution. Then, we use kernel density estimation to associate a probability to each point `p`, measured by how many points are within radius `1.5` of `p`. Plotting the actual points, along with their associated probabilities estimated by the KDE procedure, we get the following surface plot.

```@example MAIN
using Entropies
using DelayEmbeddings
using DynamicalSystemsBase, CairoMakie, Distributions
𝒩 = MvNormal([1, -4], 2)
N = 500
D = Dataset(sort([rand(𝒩) for i = 1:N]))
x, y = columns(D)
p = probabilities(D, NaiveKernel(1.5))
fig, ax = scatter(D[:, 1], D[:, 2], zeros(N);
    markersize=8, axis=(type = Axis3,)
)
surface!(ax, x, y, p.p)
ax.zlabel = "P"
ax.zticklabelsvisible = false
fig
```

## Wavelet entropy example

The scale-resolved wavelet entropy should be lower for very regular signals (most of the
energy is contained at one scale) and higher for very irregular signals (energy spread
more out across scales).

```@example MAIN
using DynamicalSystemsBase, CairoMakie
N, a = 1000, 10
t = LinRange(0, 2*a*π, N)

x = sin.(t);
y = sin.(t .+ cos.(t/0.5));
z = sin.(rand(1:15, N) ./ rand(1:10, N))

h_x = entropy_wavelet(x)
h_y = entropy_wavelet(y)
h_z = entropy_wavelet(z)

fig = Figure()
ax = Axis(fig[1,1]; ylabel = "x")
lines!(ax, t, x; color = Cycled(1), label = "h=$(h=round(h_x, sigdigits = 5))");
ay = Axis(fig[2,1]; ylabel = "y")
lines!(ay, t, y; color = Cycled(2), label = "h=$(h=round(h_y, sigdigits = 5))");
az = Axis(fig[3,1]; ylabel = "z", xlabel = "time")
lines!(az, t, z; color = Cycled(3), label = "h=$(h=round(h_z, sigdigits = 5))");
for a in (ax, ay, az); axislegend(a); end
for a in (ax, ay); hidexdecorations!(a; grid=false); end
fig
```

## Properties of different entropies

Here, we show the sensitivity of the various entropies to variations in their parameters.

### Curado entropy

Here, we reproduce Figure 2 from Curado & Nobre (2004)[^Curado2004], showing
how the [Curado](@ref) entropy changes as function of the parameter `a` for a range of two-element probability distributions given by
`Probabilities([p, 1 - p] for p in 1:0.0:0.01:1.0)`.

```@example MAIN
using Entropies, CairoMakie
bs = [1.0, 1.5, 2.0, 3.0, 4.0, 10.0]
ps = [Probabilities([p, 1 - p]) for p = 0.0:0.01:1.0]
hs = [[entropy(Curado(; b = b), p) for p in ps] for b in bs]
fig = Figure()
ax = Axis(fig[1,1]; xlabel = "p", ylabel = "H(p)")
pp = [p[1] for p in ps]
for (i, b) in enumerate(bs)
    lines!(ax, pp, hs[i], label = "b=$b", color = Cycled(i))
end
axislegend(ax)
fig
```

[^Curado2004]: Curado, E. M., & Nobre, F. D. (2004). On the stability of analytic
    entropic forms. Physica A: Statistical Mechanics and its Applications, 335(1-2), 94-106.

### Stretched exponential entropy

Here, we reproduce the example from Anteneodo & Plastino (1999)[^Anteneodo1999], showing
how the stretched exponential entropy changes as function of the parameter `η` for a range
of two-element probability distributions given by
`Probabilities([p, 1 - p] for p in 1:0.0:0.01:1.0)`.

```@example MAIN
using Entropies, SpecialFunctions, CairoMakie
ηs = [0.01, 0.2, 0.3, 0.5, 0.7, 1.0, 1.5, 3.0]
ps = [Probabilities([p, 1 - p]) for p = 0.0:0.01:1.0]

hs_norm = [[entropy(StretchedExponential( η = η), p) / gamma((η + 1)/η) for p in ps] for η in ηs]
fig = Figure()
ax = Axis(fig[1,1]; xlabel = "p", ylabel = "H(p)")
pp = [p[1] for p in ps]

for (i, η) in enumerate(ηs)
    lines!(ax, pp, hs_norm[i], label = "η=$η")
end
axislegend(ax)
fig
```

[^Anteneodo1999]: Anteneodo, C., & Plastino, A. R. (1999). Maximum entropy approach to
    stretched exponential probability distributions. Journal of Physics A: Mathematical
    and General, 32(7), 1089.

## [Dispersion and reverse dispersion entropy](@id dispersion_examples)

Here we reproduce parts of figure 3 in Li et al. (2019), computing reverse and regular dispersion entropy for a time series consisting of normally distributed noise with a single spike in the middle of the signal. We compute the entropies over a range subsets of the data, using a sliding window consisting of 70 data points, stepping the window 10 time steps at a time.

Note: the results here are not exactly the same as in the original paper, because Li et
al. (2019) base their examples on randomly generated numbers and do not provide code that
specify random number seeds.

```@example MAIN
using Entropies, DynamicalSystemsBase, Random, CairoMakie, Distributions

n = 1000
ts = 1:n
x = [i == n ÷ 2 ? 50.0 : 0.0 for i in ts]
rng = Random.default_rng()
s = rand(rng, Normal(0, 1), n)
y = x .+ s

ws = 70
windows = [t:t+ws for t in 1:10:n-ws]
rdes = zeros(length(windows))
des = zeros(length(windows))
pes = zeros(length(windows))

m, c = 2, 6
est_rd = ReverseDispersion(encoding = GaussianMapping(c), m = m, τ = 1)
est_de = Dispersion(encoding = GaussianMapping(c), m = m, τ = 1)

for (i, window) in enumerate(windows)
    rdes[i] = complexity_normalized(est_rd, y[window])
    des[i] = entropy_normalized(Renyi(), y[window], est_de)
end

fig = Figure()

a1 = Axis(fig[1,1]; xlabel = "Time step", ylabel = "Value")
lines!(a1, ts, y)
display(fig)

a2 = Axis(fig[2, 1]; xlabel = "Time step", ylabel = "Value")
p_rde = scatterlines!([first(w) for w in windows], rdes,
    label = "Reverse dispersion entropy",
    color = :black,
    markercolor = :black, marker = '●')
p_de = scatterlines!([first(w) for w in windows], des,
    label = "Dispersion entropy",
    color = :red,
    markercolor = :red, marker = 'x', markersize = 20)

axislegend(position = :rc)
ylims!(0, max(maximum(pes), 1))
fig
```

[^Rostaghi2016]: Rostaghi, M., & Azami, H. (2016). Dispersion entropy: A measure for time-series analysis. IEEE Signal Processing Letters, 23(5), 610-614.
[^Li2019]: Li, Y., Gao, X., & Wang, L. (2019). Reverse dispersion entropy: a new
    complexity measure for sensor signal. Sensors, 19(23), 5203.

## Normalized entropy for comparing different signals

When comparing different signals or signals that have different length, it is best to normalize entropies so that the "complexity" or "disorder" quantification is directly comparable between signals. Here is an example based on the [Wavelet entropy example](@ref) (where we use the spectral entropy instead of the wavelet entropy):

```@example MAIN
using DynamicalSystemsBase
N1, N2, a = 101, 100001, 10

for N in (N1, N2)
    local t = LinRange(0, 2*a*π, N)
    local x = sin.(t) # periodic
    local y = sin.(t .+ cos.(t/0.5)) # periodic, complex spectrum
    local z = sin.(rand(1:15, N) ./ rand(1:10, N)) # random
    local w = trajectory(Systems.lorenz(), N÷10; Δt = 0.1, Ttr = 100)[:, 1] # chaotic

    for q in (x, y, z, w)
        h = entropy(q, PowerSpectrum())
        n = entropy_normalized(q, PowerSpectrum())
        println("entropy: $(h), normalized: $(n).")
    end
end
```

You see that while the direct entropy values of the chaotic and noisy signals change massively with `N` but they are almost the same for the normalized version.
For the regular signals, the entropy decreases nevertheless because the noise contribution of the Fourier computation becomes less significant.<|MERGE_RESOLUTION|>--- conflicted
+++ resolved
@@ -50,13 +50,19 @@
     lines!(ax, Ns, mean.(Hs); color = Cycled(i), label = labels[i])
     band!(ax, Ns, mean.(Hs) .+ std.(Hs), mean.(Hs) .- std.(Hs);
     color = (Main.COLORS[i], 0.5))
-<<<<<<< HEAD
     ylims!(-0.25, 0.25)
     axislegend()
 end
 
 fig
 ```
+
+As expected, all estimators nicely converge to the correct entropy with increasing
+time series length.
+
+[^Charzyńska2016]:
+    Charzyńska, A., & Gambin, A. (2016). Improvement of the k-NN entropy
+    estimator with applications in systems biology. Entropy, 18(1), 13.
 
 ## Indirect entropy (order statistics)
 
@@ -105,25 +111,14 @@
     band!(ax, Ns, mean.(Hs) .+ std.(Hs), mean.(Hs) .- std.(Hs);
     color = (Main.COLORS[i], 0.5))
     ylims!(-0.25, 0.25)
-=======
->>>>>>> 410996f5
     axislegend()
 end
 
 fig
 ```
 
-<<<<<<< HEAD
 As for the nearest neighbor estimators, [`Vasicek`](@ref) also approaches the
 true entropy value for this example, but is negatively biased for small sample sizes.
-=======
-As expected, all estimators nicely converge to the correct entropy with increasing
-time series length.
-
-[^Charzyńska2016]:
-    Charzyńska, A., & Gambin, A. (2016). Improvement of the k-NN entropy
-    estimator with applications in systems biology. Entropy, 18(1), 13.
->>>>>>> 410996f5
 
 ## Permutation entropy example
 
