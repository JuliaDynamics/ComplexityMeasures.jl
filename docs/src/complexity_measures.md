## [Complexity measures API](@id complexity_measures)

```@docs
complexity
complexity_normalized
```

## Reverse dispersion entropy

```@docs
ReverseDispersion
distance_to_whitenoise
```

<<<<<<< HEAD
## Approximate entropy

```@docs
ApproximateEntropy
=======
## Sample entropy

```@docs
SampleEntropy
>>>>>>> 7ba90f3e
```

## Convenience functions

<<<<<<< HEAD
We provide a few convenience functions for widely used "entropy-like" complexity measures, such as "approximate entropy". Other arbitrary specialized convenience functions can easily be defined in a couple lines of code.

```@docs
approx_entropy
=======
We provide a few convenience functions for widely used "entropy-like" complexity measures, such as "sample entropy". Other arbitrary specialized convenience functions can easily be defined in a couple lines of code.

```@docs
sample_entropy
>>>>>>> 7ba90f3e
```<|MERGE_RESOLUTION|>--- conflicted
+++ resolved
@@ -12,30 +12,23 @@
 distance_to_whitenoise
 ```
 
-<<<<<<< HEAD
 ## Approximate entropy
 
 ```@docs
 ApproximateEntropy
-=======
+```
+
 ## Sample entropy
 
 ```@docs
 SampleEntropy
->>>>>>> 7ba90f3e
 ```
 
 ## Convenience functions
 
-<<<<<<< HEAD
-We provide a few convenience functions for widely used "entropy-like" complexity measures, such as "approximate entropy". Other arbitrary specialized convenience functions can easily be defined in a couple lines of code.
+We provide a few convenience functions for widely used "entropy-like" complexity measures. Other arbitrary specialized convenience functions can easily be defined in a couple lines of code.
 
 ```@docs
 approx_entropy
-=======
-We provide a few convenience functions for widely used "entropy-like" complexity measures, such as "sample entropy". Other arbitrary specialized convenience functions can easily be defined in a couple lines of code.
-
-```@docs
 sample_entropy
->>>>>>> 7ba90f3e
 ```