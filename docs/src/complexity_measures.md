## [Complexity measures API](@id complexity_measures)

```@docs
complexity
complexity_normalized
```

## Reverse dispersion entropy

```@docs
ReverseDispersion
distance_to_whitenoise
```

<<<<<<< HEAD
## Missing dispersion patterns

```@docs
MissingDispersionPatterns
=======
## Approximate entropy

```@docs
ApproximateEntropy
```

## Sample entropy

```@docs
SampleEntropy
```

## Convenience functions

We provide a few convenience functions for widely used "entropy-like" complexity measures. Other arbitrary specialized convenience functions can easily be defined in a couple lines of code.

```@docs
approx_entropy
sample_entropy
>>>>>>> bf7c4038
```<|MERGE_RESOLUTION|>--- conflicted
+++ resolved
@@ -12,12 +12,12 @@
 distance_to_whitenoise
 ```
 
-<<<<<<< HEAD
 ## Missing dispersion patterns
 
 ```@docs
 MissingDispersionPatterns
-=======
+```
+
 ## Approximate entropy
 
 ```@docs
@@ -37,5 +37,4 @@
 ```@docs
 approx_entropy
 sample_entropy
->>>>>>> bf7c4038
 ```