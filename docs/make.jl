cd(@__DIR__)
using Pkg
CI = get(ENV, "CI", nothing) == "true" || get(ENV, "GITHUB_TOKEN", nothing) !== nothing
using Entropies
using DelayEmbeddings
using Documenter
using DocumenterTools: Themes
using CairoMakie
import Entropies.Wavelets

# %% JuliaDynamics theme
# It includes themeing for the HTML build
# and themeing for the Makie plotting

using DocumenterTools: Themes
for file in ("juliadynamics-lightdefs.scss", "juliadynamics-darkdefs.scss", "juliadynamics-style.scss")
    filepath = joinpath(@__DIR__, file)
    if !isfile(filepath)
        download("https://raw.githubusercontent.com/JuliaDynamics/doctheme/master/$file", joinpath(@__DIR__, file))
    end
end
# create the themes
for w in ("light", "dark")
    header = read(joinpath(@__DIR__, "juliadynamics-style.scss"), String)
    theme = read(joinpath(@__DIR__, "juliadynamics-$(w)defs.scss"), String)
    write(joinpath(@__DIR__, "juliadynamics-$(w).scss"), header*"\n"*theme)
end
# compile the themes
Themes.compile(joinpath(@__DIR__, "juliadynamics-light.scss"), joinpath(@__DIR__, "src/assets/themes/documenter-light.css"))
Themes.compile(joinpath(@__DIR__, "juliadynamics-dark.scss"), joinpath(@__DIR__, "src/assets/themes/documenter-dark.css"))

# %% Build docs
ENV["JULIA_DEBUG"] = "Documenter"

ENTROPIES_PAGES = [
    "index.md",
    "probabilities.md",
    "entropies.md",
<<<<<<< HEAD
    "complexity_measures.md",
    "multiscale.md",
=======
>>>>>>> dda40817
    "examples.md",
    "utils.md",
    "devdocs.md",
]
include("style.jl")

makedocs(
    modules = [Entropies],
    format = Documenter.HTML(
        prettyurls = CI,
        assets = [
            asset("https://fonts.googleapis.com/css?family=Montserrat|Source+Code+Pro&display=swap", class=:css),
        ],
        collapselevel = 3,
        ),
    sitename = "Entropies.jl",
    authors = "Kristian Agasøster Haaga, George Datseris",
    pages = ENTROPIES_PAGES,
    doctest = false,
    draft = false,
)

if CI
    deploydocs(
        repo = "github.com/JuliaDynamics/Entropies.jl.git",
        target = "build",
        push_preview = true
    )
end<|MERGE_RESOLUTION|>--- conflicted
+++ resolved
@@ -36,11 +36,7 @@
     "index.md",
     "probabilities.md",
     "entropies.md",
-<<<<<<< HEAD
-    "complexity_measures.md",
     "multiscale.md",
-=======
->>>>>>> dda40817
     "examples.md",
     "utils.md",
     "devdocs.md",
