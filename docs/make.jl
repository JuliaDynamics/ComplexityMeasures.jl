--- conflicted
+++ resolved
@@ -41,11 +41,7 @@
         "SymbolicPermutation.md",
         "SymbolicWeightedPermutation.md",
         "SymbolicAmplitudeAwarePermutation.md",
-<<<<<<< HEAD
-        "VisitationFrequency.md",
         "TransferOperator.md",
-=======
->>>>>>> 40b20bb5
         "NearestNeighbors.md",
         "NaiveKernel.md",
         "TimeScaleMODWT.md"
