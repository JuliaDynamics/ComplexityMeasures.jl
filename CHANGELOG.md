# CHANGELOG

Changelog is kept with respect to version 0.11 of Entropies.jl. From version v2.0 onwards, this package has been renamed to ComplexityMeasures.jl.

## 2.8.0

- New function `allprobabilities` that is like `probabilities` but also includes 0 entries for possible outcomes that were not present in the data.
- `StatisticalComplexity` is now compatible with any normalizable `EntropyDefinition`.
<<<<<<< HEAD
- Add the 1976 Lempel-Ziv complexity measure (`LempelZiv76`).
=======
- New entropy definition: identification entropy (`Identification`).
>>>>>>> dfbcc104
- Minor documentation fixes.

## 2.7.1

- Fix bug in calculation of statistical complexity

## 2.7

- Add generalized statistical complexity as complexity measure.

## 2.6

- Fixed differential entropy "unit" bug caused by erroneous conversion between logarithm
    bases and introduced the `convert_logunit` function to convert between entropies
    computed with different logarithm bases.

## 2.5

- Moved to StateSpaceSets.jl v1 (only renames of `Dataset` to `StateSpaceSet`).

## 2.4

- Rectangular binnings have been reformed to operate based on ranges. This leads to much more intuitive bin sizes and edges. For `RectangularBinning` nothing changes, while for `FixedRectangularBinning` the ranges should be given explicitly. Backwards compatible deprecations have been added.
- This also allows for a new `precise` option that utilizes Base Julia `TwinPrecision` to make more accurate mapping of points to bins at the cost of performance.

## 2.3

- Like differential entropies, discrete entropies now also have their own estimator type.
- The approach of giving both an entropy definition, and an entropy estimator to `entropy` has been dropped. Now the entropy estimators know what definitions they are applied for. This change is a deprecation, i.e., backwards compatible.
- Added `MLEntropy` discrete entropy estimator.

## 2.2

- Corrected documentation for `SymbolicPermutation`, `SymbolicAmplitudeAwarePermutation`,
    and `SymbolicWeightedPermutation`, indicating that the outcome space is the set of
    `factorial(m)` *permutations* of the integers `1:m`, not the rank orderings,
    as was stated before.

## 2.1

- Added `Gao` estimator for differential Shannon entropy.
- Added `Lord` estimator for differential Shannon entropy.
- `Probabilities` now wraps `AbstractArray{T, N}` instead of `AbstractVector{T}`, so that it can also represent multidimensional probability mass functions. For vectors, it behaves as before.

## 2.0

The API for Entropies.jl has been completely overhauled, and the package has been renamed to ComplexityMeasures.jl.
Along with the overhaul comes a massive amount of new features, an entirely new API, extendable and educative code, dedicated documentation pages, and more!

We believe it is best to learn all of this by visiting the online documentation.

We tried our best to keep pre-2.0 functions working and throw deprecation warnings.
If we missed code that should be working, let us know by opening an issue.

### Major changes

- Common generic interface function `entropy`, `entropy_normalized` and `maximum` (maximum entropy) that dispatches on different definitions of entropies (e.g `Renyi()` `Shannon()`, `Tsallis()`) and estimated probabilities.
- Convenience functions for common entropies, such as permutation entropy and dispersion entropy still exist.
- New interface `DifferentialEntropyEstimator` that is also used in `entropy`.
- The `base` of the entropy is now a field of the `EntropyDefinition` type, not the estimator.
- An entirely new section of entropy-like complexity measures, such as the reverse dispersion entropy.
- Many new estimators, such as `SpatialPermutation` and `PowerSpectrum`.
- Check the online documentation for a comprehensive overview of the changes.

### Minor changes
- No more deprecation warnings for using the old keyword `α` for Renyi entropy.
- The `KozachenkoLeonenko` estimator now correctly fixes its neighbor search to the
    *closest* neighbor only, and its constructor does no longer accept `k` as an input. It also uses correct scaling factor and adapts to dimension.
- Using a logarithm `base` different from `MathConstants.e` now yields correct results
    for `Kraskov` and `KozachenkoLeonenko`.

## main
* New probability estimator `SpatialSymbolicPermutation` suitable for computing spatial permutation entropies
* Introduce Tsallis entropy.

## 1.2
* Added dispersion entropy.

## 1.1
* Introduce convenience function `permentropy`.
* Several type instabilities fixed.

## 1.0
No actual changes, just first major version release.

## 0.12
* Nearest neighbor searches now use Neighborhood.jl and the Theiler window properly.

## 0.11.1
* `probabilities(data, n::Int)` now uses a rectangular binning of `n` bins for each dimension. Before, while not documented as possible in the public API, using integer `n` would take it as the bin size.<|MERGE_RESOLUTION|>--- conflicted
+++ resolved
@@ -6,11 +6,8 @@
 
 - New function `allprobabilities` that is like `probabilities` but also includes 0 entries for possible outcomes that were not present in the data.
 - `StatisticalComplexity` is now compatible with any normalizable `EntropyDefinition`.
-<<<<<<< HEAD
 - Add the 1976 Lempel-Ziv complexity measure (`LempelZiv76`).
-=======
 - New entropy definition: identification entropy (`Identification`).
->>>>>>> dfbcc104
 - Minor documentation fixes.
 
 ## 2.7.1
