# CHANGELOG

Changelog is kept with respect to version 0.11 of Entropies.jl.

<<<<<<< HEAD
## main
* New probability estimator `SpatialSymbolicPermutation` suitable for computing spatial permutation entropies
=======
## 1.3 
* Introduce Tsallis entropy.

## 1.2
* Added dispersion entropy.
>>>>>>> 875cfbea

## 1.1
* Introduce convenience function `permentropy`.
* Several type instabilities fixed.

## 1.0
No actual changes, just first major version release.

## 0.12
* Nearest neighbor searches now use Neighborhood.jl and the Theiler window properly.

## 0.11.1
* `probabilities(data, n::Int)` now uses a rectangular binning of `n` bins for each dimension. Before, while not documented as possible in the public API, using integer `n` would take it as the bin size.<|MERGE_RESOLUTION|>--- conflicted
+++ resolved
@@ -2,16 +2,12 @@
 
 Changelog is kept with respect to version 0.11 of Entropies.jl.
 
-<<<<<<< HEAD
 ## main
 * New probability estimator `SpatialSymbolicPermutation` suitable for computing spatial permutation entropies
-=======
-## 1.3 
 * Introduce Tsallis entropy.
 
 ## 1.2
 * Added dispersion entropy.
->>>>>>> 875cfbea
 
 ## 1.1
 * Introduce convenience function `permentropy`.
