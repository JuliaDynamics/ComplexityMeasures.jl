# CHANGELOG

Changelog is kept with respect to version 0.11 of Entropies.jl. From version v2.0 onwards, this package has been renamed to ComplexityMeasures.jl.

## 3.5

<<<<<<< HEAD
- New multiscale API.
- A script in the documentation now calculates explicitly the total possible complexity measures one can estimate with ComplexityMeasures.jl. For version 3.5 this is 1,600, excluding multiscale variants.
=======
- New spatial outcome space: `SpatialBubbleSortSwaps`.
- A script in the documentation now calculates explicitly the total possible complexity measures one can estimate with ComplexityMeasures.jl. For version 3.5 this is roughly 1,600.
>>>>>>> 5478174a

## 3.4

- New complexity measure: `BubbleEntropy`.
- New outcome space: `BubbleSortSwaps`.
- New encoding: `BubbleSortSwapsEncoding`.

## 3.3

- Added the `SequentialPairDistances` outcome space. In the literature, this outcome
    space has been used to compute the "distribution entropy", which can be reproduced
    with `information(Shannon(), SequentialPairDistances(x), x)`. It can of course also
    be used in combination with any other information measure.
- Added the `PairDistanceEncoding` encoding.
- Added the `entropy_distribution` convenience function.

## 3.2

- `missing_outcomes` only works with count-based outcome spaces, which is what it should be doing based on its conceptual definition. Previous signature has been deprecated.
- New function `missing_probabilities` that works with probability estimators and does the same as `missing_outcomes`.

## 3.1

- Pretty printing for `Encoding`s, `OutcomeSpace`s, `ProbabilitiesEstimator`s,
    `InformationMeasure`s, `InformationMeasureEstimator`s and `ComplexityEstimator`s.

## 3.0

ComplexityMeasures.jl has undergone major overhaul of the internal design.
Additionally, a large number of exported names have been renamed. Despite the major
version change, this release does not contain strictly breaking changes. Instead,
deprecations have been put in place everywhere.

The main renames and re-thinking of the library design are:

- We have renamed the concept of "entropy" to "information measure", and `entropy` has
    been renamed to  `information`. We consider as "information measures" anything that is
    a functional of probability mass/density functions, and these are estimated using
    `DiscreteInfoEstimator`s or `DifferentialInfoEstimator`s.
-  We realized that types like `ValueBinning`, `OrdinalPatterns` and `Dispersion` don't
    actually represent probabilities estimators, but *outcome spaces*. To convery this
    fact, from 3.0, these types are subtypes of `OutcomeSpace`.
- Subtypes of `ProbabilitiesEstimator`s now represent distinct ways of estimating
    probabilities from counts or pseudo-counts over some `OutcomeSpace`.
    `RelativeAmount` is the simplest (and default) probabilities estimator.
    `BayesianRegularization`, `Shrinkage` and `AddConstant` are some more complex
    probabilities estimators.

The online documentation now comes with a tutorial that nicely summarizes these new
concepts/changes.

### New library features

- New dedicated counting interface for mapping observations into outcome counts. See
    the `counts_and_outcomes` function and `Counts` struct.
- New function `allprobabilities` that is like `probabilities` but also includes 0
    entries for possible outcomes that were not present in the data.
- New _extropy_ definitions that count as information measures (and thus can be given to
    `information`): `ShannonExtropy`, `RenyiExtropy`, `TsallisExtropy`.
- `StatisticalComplexity` is now compatible with any normalizable `InformationMeasure`
    (previously `EntropyDefinition`).
- `StatisticalComplexity` can now estimate probabilities using any combination of
    `ProbabilitiesEstimator` and `OutcomeSpace`.
- Add the 1976 Lempel-Ziv complexity measure (`LempelZiv76`).
- New entropy definition: identification entropy (`Identification`).
- Minor documentation fixes.
- `GaussianCDFEncoding` now can be used with vector-valued inputs.
- New `LeonenkoProzantoSavani` differential entropy estimator. Works with `Shannon`,
    `Renyi` and `Tsallis` entropies.
- New encodings available: `RelativeMeanEncoding`, `RelativeFirstDifferenceEncoding`,
    `UniqueElementsEncoding` and `CombinationEncoding` (the latter combines multiple
    encodings).
- New `codify` function that encodes sequences of observations (vectors or state space
    sets) into discrete symbol sequences.

### Renaming (deprecated)

- `SymbolicPermutation` is now `OrdinalPatterns`.
- `SymbolicWeightedPermutation` is now `WeightedOrdinalPatterns`.
- `SymbolicAmplitudeAwarePermutation` is now `AmplitudeAwareOrdinalPatterns`.
- `SpatialSymbolicPermutation` is now `SpatialOrdinalPatterns`.

### Other deprecations

- Passing `m` as a positional or keyword argument to ordinal pattern outcome space or
    encoding is deprecated. It is given as a type parameter now, e.g.,
    `OrdinalPatterns{m}(...)` instead of `OrdinalPatterns(m = ..., ...)`.

### Bug fixes

- `outcome_space` for `Dispersion` now correctly returns the all possible **sorted**
    outcomes (as promised by the `outcome_space` docstring).
- `decode` with `GaussianCDFEncoding` now correctly returns only the left-sides of the
    `[0, 1]` subintervals, and always returns the decoded symbol as a `Vector{SVector}`
    (consistent with `RectangularBinEncoding`), regardless of whether the input is a scalar
    or a vector.
- Using the `TransferOperator` outcome space with a `RectangularBinning` or
    `FixedRectangularBinning` with `precise == false` will now trigger a warning.
    This was previously causing random bugs because some bins were encoded as `-1`,
    indicating that the point is outside the binning - even if it wasn't.
- `WaveletOverlap` now computes probabilities (relative energies) over the correct number
    of transform levels. Previously, the *scaling *coefficients for the max transform
    level were incorrectly included, as an extra set of coefficients in addition to the
    (correctly included) wavelet coefficients. This caused a lot of energy to be
    concentrated at low frequencies, even for high-frequency signals. Thus the
    corresponding `Probabilities` had an extra element which in many cases dominated the
    rest of the distribution.

## 2.7.1

- Fix bug in calculation of statistical complexity

## 2.7

- Add generalized statistical complexity as complexity measure.

## 2.6

- Fixed differential entropy "unit" bug caused by erroneous conversion between logarithm
    bases and introduced the `convert_logunit` function to convert between entropies
    computed with different logarithm bases.

## 2.5

- Moved to StateSpaceSets.jl v1 (only renames of `Dataset` to `StateSpaceSet`).

## 2.4

- Rectangular binnings have been reformed to operate based on ranges. This leads to much more intuitive bin sizes and edges. For `RectangularBinning` nothing changes, while for `FixedRectangularBinning` the ranges should be given explicitly. Backwards compatible deprecations have been added.
- This also allows for a new `precise` option that utilizes Base Julia `TwinPrecision` to make more accurate mapping of points to bins at the cost of performance.

## 2.3

- Like differential entropies, discrete entropies now also have their own estimator type.
- The approach of giving both an entropy definition, and an entropy estimator to `entropy` has been dropped. Now the entropy estimators know what definitions they are applied for. This change is a deprecation, i.e., backwards compatible.
- Added `PlugInEntropy` discrete entropy estimator.

## 2.2

- Corrected documentation for `SymbolicPermutation`, `SymbolicAmplitudeAwarePermutation`,
    and `SymbolicWeightedPermutation`, indicating that the outcome space is the set of
    `factorial(m)` *permutations* of the integers `1:m`, not the rank orderings,
    as was stated before.

## 2.1

- Added `Gao` estimator for differential Shannon entropy.
- Added `Lord` estimator for differential Shannon entropy.
- `Probabilities` now wraps `AbstractArray{T, N}` instead of `AbstractVector{T}`, so that it can also represent multidimensional probability mass functions. For vectors, it behaves as before.

## 2.0

The API for Entropies.jl has been completely overhauled, and the package has been renamed to ComplexityMeasures.jl.
Along with the overhaul comes a massive amount of new features, an entirely new API, extendable and educative code, dedicated documentation pages, and more!

We believe it is best to learn all of this by visiting the online documentation.

We tried our best to keep pre-2.0 functions working and throw deprecation warnings.
If we missed code that should be working, let us know by opening an issue.

### Major changes

- Common generic interface function `entropy`, `entropy_normalized` and `maximum` (maximum entropy) that dispatches on different definitions of entropies (e.g `Renyi()` `Shannon()`, `Tsallis()`) and estimated probabilities.
- Convenience functions for common entropies, such as permutation entropy and dispersion entropy still exist.
- New interface `DifferentialEntropyEstimator` that is also used in `entropy`.
- The `base` of the entropy is now a field of the `InformationMeasure` type, not the estimator.
- An entirely new section of entropy-like complexity measures, such as the reverse dispersion entropy.
- Many new estimators, such as `SpatialPermutation` and `PowerSpectrum`.
- Check the online documentation for a comprehensive overview of the changes.

### Minor changes

- No more deprecation warnings for using the old keyword `α` for Renyi entropy.
- The `KozachenkoLeonenko` estimator now correctly fixes its neighbor search to the
    *closest* neighbor only, and its constructor does no longer accept `k` as an input. It also uses correct scaling factor and adapts to dimension.
- Using a logarithm `base` different from `MathConstants.e` now yields correct results
    for `Kraskov` and `KozachenkoLeonenko`.

## main

- New probability estimator `SpatialSymbolicPermutation` suitable for computing spatial permutation entropies
- Introduce Tsallis entropy.

## 1.2

- Added dispersion entropy.

## 1.1

- Introduce convenience function `permentropy`.
- Several type instabilities fixed.

## 1.0

No actual changes, just first major version release.

## 0.12

- Nearest neighbor searches now use Neighborhood.jl and the Theiler window properly.

## 0.11.1

- `probabilities(data, n::Int)` now uses a rectangular binning of `n` bins for each dimension. Before, while not documented as possible in the public API, using integer `n` would take it as the bin size.<|MERGE_RESOLUTION|>--- conflicted
+++ resolved
@@ -4,13 +4,9 @@
 
 ## 3.5
 
-<<<<<<< HEAD
 - New multiscale API.
-- A script in the documentation now calculates explicitly the total possible complexity measures one can estimate with ComplexityMeasures.jl. For version 3.5 this is 1,600, excluding multiscale variants.
-=======
 - New spatial outcome space: `SpatialBubbleSortSwaps`.
 - A script in the documentation now calculates explicitly the total possible complexity measures one can estimate with ComplexityMeasures.jl. For version 3.5 this is roughly 1,600.
->>>>>>> 5478174a
 
 ## 3.4
 
