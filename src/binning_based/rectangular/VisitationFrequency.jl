--- conflicted
+++ resolved
@@ -66,83 +66,5 @@
 ```
 """
 function probabilities(x::AbstractDataset, est::VisitationFrequency)
-<<<<<<< HEAD
-    non0hist(x, est.binning, normalize = true)
-end
-
-"""
-# Entropy based on binning (visitation frequency)
-
-    genentropy(x::AbstractDataset, est::VisitationFrequency, α::Real = 1; base::Real = 2)   
-
-Compute the order-`α` generalized (Rényi) entropy[^Rényi1960] of a multivariate dataset `x`
-using a visitation frequency approach.
-
-## Description 
-
-First, the state space defined by `x` is partitioned into rectangular boxes according to 
-the binning instructions given by `est.binning`. Then, a histogram of visitations to 
-each of those boxes is obtained, which is then sum-normalized to obtain a probability 
-distribution, using [`probabilities`](@ref). The generalized entropy to the given `base` is 
-then computed over that box visitation distribution using 
-[`genentropy(::Real, ::AbstractArray)`](@ref).
-
-## Example
-
-```julia
-using DelayEmbeddings, Entropies
-D = Dataset(rand(20000, 5))
-
-# Estimator specification. Split each coordinate axis in five equal segments.
-est = VisitationFrequency(RectangularBinning(5)) 
-
-# Estimate order-1 (default) generalized entropy
-Entropies.genentropy(D, est, base = 2)
-```
-
-```julia
-using DelayEmbeddings, Entropies
-D = Dataset(rand(20000, 5))
-
-# Different ways to bin the state space (all guaranteed to cover all points in D)
-binnings = [RectangularBinning(6), 
-    RectangularBinning(0.25),
-    RectangularBinning([2, 2, 3, 2, 5]), 
-    RectangularBinning([0.5, 0.3, 0.33, 0.5, 0.2])]
-
-# Compute generalized order-1 entropies based on different types of binnings.
-es = [Entropies.genentropy(D, VisitationFrequency(b), 1) for b in binnings]
-```
-
-```julia
-using Entropies, DelayEmbeddings
-
-D = Dataset(rand(10000, 3)); # three-dimensional state vectors with values in range [0, 1]
-
-# Define bounds of the box covering (NOT covering all points - beware when computing entropy)
-x₁, x₂ = 0.5, 1 # not completely covering the data, which are on [0, 1]
-y₁, y₂ = -2, 1.5 # covering the data, which are on [0, 1]
-z₁, z₂ = 0, 0.5 # not completely covering the data, which are on [0, 1]
-
-n_subdivisions = 5 # split each axis range in five equal-length pieces
-# [1st axis interval, 2nd axis interval, ...], n_subdivs
-ϵ = [(x₁, x₂), (y₁, y₂), (z₁, z₂)], n_subdivisions
-est = VisitationFrequency(RectangularBinning(ϵ))
-
-# Order-1 generalized entropy using a grid that does not entirely cover all points 
-# in the state space.
-Entropies.genentropy(D, est, 1)
-```
-See also: [`VisitationFrequency`](@ref), [`RectangularBinning`](@ref).
-"""
-function genentropy(x::AbstractDataset, est::VisitationFrequency, α::Real = 1; 
-        base::Real = Base.MathConstants.e)
-    
-    α < 0 && throw(ArgumentError("Order of generalized entropy must be ≥ 0."))
-
-    ps = probabilities(x, est)
-    genentropy(α, ps, base = base)
-=======
     _non0hist(x, est.binning)[1]
->>>>>>> eb2f99b1
 end