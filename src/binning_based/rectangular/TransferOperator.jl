using GroupSlices, DelayEmbeddings, SparseArrays

<<<<<<< HEAD
export TransferOperator, 
    transferoperator, TransferOperatorApproximationRectangular,
    InvariantMeasureEstimate, invariantmeasure,
    binhist

"""
    TransferOperator(r::RectangularBinning) <: BinningProbabilitiesEstimator

A probability estimator based on binning data into rectangular boxes dictated by 
the binning scheme `r`, then estimating the transfer (Perron-Frobenius) operator 
over the bins. Assumes that the input data are sequential.
=======
export 
    TransferOperator, # the probabilities estimator
    InvariantMeasure, invariantmeasure,
    transfermatrix

"""
    TransferOperator(ϵ::RectangularBinning)

A probability estimator based on binning data into rectangular boxes dictated by 
the binning scheme `r`, then approxmating the transfer (Perron-Frobenius) operator 
over the bins, the taking the invariant measure associated with that transfer operator 
as the bin probabilities. Assumes that the input data are sequential.

This implementation follows the grid estimator approach in Diego et al. (2019)[^Diego2019].

## Description
>>>>>>> babcce9c

The transfer operator ``P^{N}``is computed as an `N`-by-`N` matrix of transition 
probabilities between the states defined by the partition elements, where `N` is the 
number of boxes in the partition that is visited by the orbit/points. 

If  ``\\{x_t^{(D)} \\}_{n=1}^L`` are the ``L`` different ``D``-dimensional points over 
which the transfer operator is approximated, ``\\{ C_{k=1}^N \\}`` are the ``N`` different 
partition elements (as dictated by `r`) that gets visited by the points, and
 ``\\phi(x_t) = x_{t+1}``, then

```math
P_{ij} = \\dfrac
{\\#\\{ x_n | \\phi(x_n) \\in C_j \\cap x_n \\in C_i \\}}
{\\#\\{ x_m | x_m \\in C_i \\}},
```

where ``\\#`` denotes the cardinal. The element ``P_{ij}`` thus indicates how many points 
that are initially in box ``C_i`` end up in box ``C_j`` when the points in ``C_i`` are 
projected one step forward in time. Thus, the row ``P_{ik}^N`` where 
``k \\in \\{1, 2, \\ldots, N \\}`` gives the probability 
of jumping from the state defined by box ``C_i`` to any of the other ``N`` states. It 
follows that ``\\sum_{k=1}^{N} P_{ik} = 1`` for all ``i``. Thus, ``P^N`` is a row/right 
stochastic matrix.

### Invariant measure estimation from transfer operator

The left invariant distribution ``\\mathbf{\\rho}^N`` is a row vector, where 
``\\mathbf{\\rho}^N P^{N} = \\mathbf{\\rho}^N``. Hence, ``\\mathbf{\\rho}^N`` is a row 
eigenvector of the transfer matrix ``P^{N}`` associated with eigenvalue 1. The distribution 
``\\mathbf{\\rho}^N`` approximates the invariant density of the system subject to the 
partition `r`, and can be taken as a probability distribution over the partition elements.

In practice, the invariant measure ``\\mathbf{\\rho}^N`` is computed using 
[`invariantmeasure`](@ref), which also approximates the transfer matrix. The invariant distribution
is initialized as a length-`N` random distribution which is then applied to ``P^{N}``. 
The resulting length-`N` distribution is then applied to ``P^{N}`` again. This process 
repeats until the difference between the distributions over consecutive iterations is 
below some threshold. 

## Probability and entropy estimation

- `probabilities(x::AbstractDataset, est::TransferOperator{RectangularBinning})` estimates 
    probabilities for the bins defined by the provided binning (`est.ϵ`)
- `genentropy(x::AbstractDataset, est::TransferOperator{RectangularBinning})` does the same, 
    but computes generalized entropy using the probabilities.


See also: [`RectangularBinning`](@ref), [`invariantmeasure`](@ref).

[^Diego2019]: Diego, D., Haaga, K. A., & Hannisdal, B. (2019). Transfer entropy computation using the Perron-Frobenius operator. Physical Review E, 99(4), 042212.
"""
struct TransferOperator{R} <: BinningProbabilitiesEstimator
    ϵ::R
    
    function TransferOperator(ϵ::R) where R <: RectangularBinning
        new{R}(ϵ)
    end
end

# If x is not sorted, we need to look at all pairwise comparisons
function inds_in_terms_of_unique(x)
    U = unique(x)
    N = length(x)
    Nu = length(U)
    inds = zeros(Int, N)

    for j = 1:N
        xⱼ = view(x, j)
        for i = 1:Nu
            # using views doesn't allocate
            @inbounds if xⱼ == view(U, i)
                inds[j] = i
            end
        end
    end
    
    return inds
end

# Taking advantage of the fact that x is sorted reduces runtime by 1.5 orders of magnitude 
# for datasets of >100 000+ points
function inds_in_terms_of_unique_sorted(x) # assumes sorted
    @assert issorted(x)
    U = unique(x)
    N, Nu = length(x), length(U)
    prev = view(x, 1)
    inds = zeros(Int, N)
    uidx = 1
    @inbounds for j = 1:N
        xⱼ = view(x, j)
        # if the current value has changed, then we know that the corresponding index
        # for the unique point must be incremented by 1
        if xⱼ != prev
            prev = xⱼ
            uidx += 1
        end
        inds[j] = uidx
    end
    
    return inds
end

function inds_in_terms_of_unique(x, sorted::Bool)
    if sorted 
        return inds_in_terms_of_unique_sorted(x)
    else
        return inds_in_terms_of_unique(x)
    end
end

inds_in_terms_of_unique(x::Dataset) = inds_in_terms_of_unique(x.data)

"""
    TransferOperatorApproximationRectangular(to, ϵ::RectangularBinning, mini, edgelengths, bins)

The `N`-by-`N` matrix `to` is an approximation to the transfer operator, subject to the 
partition `ϵ`, computed over some set of sequentially ordered points. 

For convenience, `mini` and `edgelengths` provide the minima and box edge lengths along 
each coordinate axis, as determined by applying `ϵ` to the points. The coordinates of 
the (leftmost, if axis is ordered low-high) box corners are given in `bins`. 

Only bins actually visited by the points are considered, and `bins` give the coordinates 
of these bins. The element `bins[i]` correspond to the `i`-th state of the system, which 
corresponds to the `i`-th column/row of the transfer operator `to`.

See also: [`RectangularBinning`](@ref).
"""
struct TransferOperatorApproximationRectangular{T<:Real}
    transfermatrix::AbstractArray{T, 2}
    ϵ::RectangularBinning
    mini
    edgelengths
    bins
end

"""
    transferoperator(pts::AbstractDataset{D, T}, ϵ::RectangularBinning) → TransferOperatorApproximationRectangular

Estimate the transfer operator given a set of sequentially ordered points subject to a 
rectangular partition given by `ϵ`.

## Example 

```julia
<<<<<<< HEAD
using DynamicalSystems, Entropy
=======
using DynamicalSystems, Plots, Entropy
>>>>>>> babcce9c
D = 4
ds = Systems.lorenz96(D; F = 32.0)
N, dt = 20000, 0.1
orbit = trajectory(ds, N*dt; dt = dt, Ttr = 10.0)

# Estimate transfer operator over some coarse graining of the orbit.
transferoperator(orbit, RectangularBinning(10))
```

See also: [`RectangularBinning`](@ref).
"""
function transferoperator(pts::AbstractDataset{D, T}, ϵ::RectangularBinning;
        boundary_condition = :circular) where {D, T<:Real}
    
    L = length(pts)
    mini, edgelengths = Entropies.minima_edgelengths(pts, ϵ)

    # The L points visits a total of L bins, which are the following bins: 
    visited_bins = Entropies.encode_as_bin(pts, mini, edgelengths)
    sort!(visited_bins)
    
    # There are N=length(unique(visited_bins)) unique bins.
    # Which of the unqiue bins does each of the L points visit? 
    visits_whichbin = inds_in_terms_of_unique(visited_bins, true)

    # `visitors` lists the indices of the points visiting each of the N unique bins.
    slices = groupslices(visited_bins)
    visitors = groupinds(slices) 
    
    # first_visited_by == [x[1] for x in visitors]
    first_visited_by = firstinds(slices)
    L = length(first_visited_by)

    I = Int32[]
    J = Int32[]
    P = Float64[]

    # Preallocate target index for the case where there is only
    # one point of the orbit visiting a bin.
    target_bin_j::Int = 0
    n_visitsᵢ::Int = 0
    
    if boundary_condition == :circular
        #warn("Using circular boundary condition")
        append!(visits_whichbin, [1])
    elseif boundary_condition == :random
        #warn("Using random circular boundary condition")
        append!(visits_whichbin, [rand(1:length(visits_whichbin))])
    else
        error("Boundary condition $(boundary_condition) not implemented")
    end
    
    # Loop over the visited bins bᵢ
    for i in 1:L
        # How many times is this bin visited?
        n_visitsᵢ = length(visitors[i])

        # If both conditions below are true, then there is just one
        # point visiting the i-th bin. If there is only one visiting point and
        # it happens to be the last, we skip it, because we don't know its
        # image.
        if n_visitsᵢ == 1 && !(i == visits_whichbin[end])
            # To which bin does the single point visiting bᵢ jump if we
            # shift it one time step ahead along its orbit?
            target_bin_j = visits_whichbin[visitors[i][1] + 1][1]

            # We now know that exactly one point (the i-th) does the
            # transition from i to the target j.
            push!(I, i)
            push!(J, target_bin_j)
            push!(P, 1.0)
        end

        # If more than one point of the orbit visits the i-th bin, we
        # identify the visiting points and track which bins bⱼ they end up
        # in after the forward linear map of the points.
        if n_visitsᵢ > 1
            timeindices_visiting_pts = visitors[i]

            # TODO: Introduce circular boundary condition. Simply excluding
            # might lead to a cascade of loosing points.

            # If bᵢ is the bin visited by the last point in the orbit, then
            # the last entry of `visiting_pts` will be the time index of the
            # last point of the orbit. In the next time step, that point will
            # have nowhere to go along its orbit (precisely because it is the
            # last data point). Thus, we exclude it.
            if i == visits_whichbin[end]
                #warn("Removing last point")
                n_visitsᵢ = length(timeindices_visiting_pts) - 1
                timeindices_visiting_pts = timeindices_visiting_pts[1:(end - 1)]
            end

            # To which boxes do each of the visitors to bᵢ jump in the next
            # time step?
            target_bins = visits_whichbin[timeindices_visiting_pts .+ 1]
            unique_target_bins = unique(target_bins)

            # Count how many points jump from the i-th bin to each of
            # the unique target bins, and use that to calculate the transition
            # probability from bᵢ to bⱼ.
            #for j in 1:length(unique_target_bins)
            for (j, bᵤ) in enumerate(unique(target_bins))
                n_transitions_i_to_j = sum(target_bins .== bᵤ)

                push!(I, i)
                push!(J, bᵤ)
                push!(P, n_transitions_i_to_j / n_visitsᵢ)
            end
        end
    end
    
    # Transfer operator is just the normalized transition probabilities between the boxes.
    TO = sparse(I, J, P)
    
    # Compute the coordinates of the visited bins. bins[i] corresponds to the i-th 
    # row/column of the transfer operator
    unique!(visited_bins)
    bins = [β .* edgelengths .+ mini for β in visited_bins]

    TransferOperatorApproximationRectangular(TO, ϵ, mini, edgelengths, bins)
end

""" 
<<<<<<< HEAD
    InvariantMeasureEstimate(to, ρ::Probabilities)
=======
    InvariantMeasure(to, ρ)
>>>>>>> babcce9c

Minimal return struct for [`invariantmeasure`](@ref) that contains the estimated invariant 
measure `ρ`, as well as the transfer operator `to` from which it is computed (including 
bin information).

See also: [`invariantmeasure`](@ref).
""" 
struct InvariantMeasure{T}
    to::T
    ρ::Probabilities

<<<<<<< HEAD
    function InvariantMeasureEstimate(
        to::T, ρ::Probabilities) where T<:TransferOperatorApproximationRectangular
=======
    function InvariantMeasure(to::T, ρ) where T
>>>>>>> babcce9c
        new{T}(to, ρ)
    end
end

function invariantmeasure(iv::InvariantMeasure)
    return iv.ρ, iv.to.bins
end


import LinearAlgebra: norm
"""
    invariantmeasure(x::AbstractDataset, ϵ::RectangularBinning) → iv::InvariantMeasure

Estimate an invariant measure over the points in `x` based on binning the data into 
rectangular boxes dictated by the binning scheme `r`, then approximate the transfer 
(Perron-Frobenius) operator over the bins. From the approximation to the transfer operator, 
compute an invariant distribution over the bins. Assumes that the input data are sequential.

Details on the estimation procedure is found the [`TransferOperator`](@ref) docstring.

## Example 

```julia
<<<<<<< HEAD
using DynamicalSystems, Entropy
=======
using DynamicalSystems, Plots, Entropies
>>>>>>> babcce9c
D = 4
ds = Systems.lorenz96(D; F = 32.0)
N, dt = 20000, 0.1
orbit = trajectory(ds, N*dt; dt = dt, Ttr = 10.0)

# Estimate the invariant measure over some coarse graining of the orbit.
iv = invariantmeasure(orbit, RectangularBinning(15))

# Get the probabilities and bins 
invariantmeasure(iv)
```

## Probabilities and bin information

    invariantmeasure(iv::InvariantMeasure) → (ρ::Probabilities, bins::Vector{<:SVector})

From a pre-computed invariant measure, return the probabilities and associated bins. 
The element `ρ[i]` is the probability of visitation to the box `bins[i]`. Analogous to 
[`binhist`](@ref). 


!!! hint "Transfer operator approach vs. naive histogram approach"

    Why bother with the transfer operator instead of using regular histograms to obtain 
    probabilities? 
    
    In fact, the naive histogram approach and the 
    transfer operator approach are equivalent in the limit of long enough time series 
    (as ``n \\to \\intfy``), which is guaranteed by the ergodic theorem. There is a crucial
    difference, however:
    
    The naive histogram approach only gives the long-term probabilities that 
    orbits visit a certain region of the state space. The transfer operator encodes that 
    information too, but comes with the added benefit of knowing the *transition 
    probabilities* between states (see [`transfermatrix`](@ref)). 

See also: [`InvariantMeasure`](@ref).
"""
function invariantmeasure(to::TransferOperatorApproximationRectangular; 
        N::Int = 200, tolerance::Float64 = 1e-8, delta::Float64 = 1e-8)
    
    TO = to.to
    #=
    # Start with a random distribution `Ρ` (big rho). Normalise it so that it
    # sums to 1 and forms a true probability distribution over the partition elements.
    =#
<<<<<<< HEAD
    Ρ = rand(Float64, 1, size(TO, 1))
=======
    Ρ = rand(Float64, 1, size(to.transfermatrix, 1))
>>>>>>> babcce9c
    Ρ = Ρ ./ sum(Ρ, dims = 2)

    #=
    # Start estimating the invariant distribution. We could either do this by
    # finding the left-eigenvector of M, or by repeated application of M on Ρ
    # until the distribution converges. Here, we use the latter approach,
    # meaning that we iterate until Ρ doesn't change substantially between
    # iterations.
    =#
<<<<<<< HEAD
    distribution = Ρ * TO
=======
    distribution = Ρ * to.transfermatrix
>>>>>>> babcce9c

    distance = norm(distribution - Ρ) / norm(Ρ)

    check = floor(Int, 1 / delta)
    check_pts = floor.(Int, transpose(collect(1:N)) ./ check) .* transpose(collect(1:N))
    check_pts = check_pts[check_pts .> 0]
    num_checkpts = size(check_pts, 1)
    check_pts_counter = 1

    counter = 1
    while counter <= N && distance >= tolerance
        counter += 1
        Ρ = distribution

        # Apply the Markov matrix to the current state of the distribution
<<<<<<< HEAD
        distribution = Ρ * TO
=======
        distribution = Ρ * to.transfermatrix
>>>>>>> babcce9c

        if (check_pts_counter <= num_checkpts &&
           counter == check_pts[check_pts_counter])

            check_pts_counter += 1
            colsum_distribution = sum(distribution, dims = 2)[1]
            if abs(colsum_distribution - 1) > delta
                distribution = distribution ./ colsum_distribution
            end
        end

        distance = norm(distribution - Ρ) / norm(Ρ)
    end
    distribution = dropdims(distribution, dims = 1)

    # Do the last normalisation and check
    colsum_distribution = sum(distribution)

    if abs(colsum_distribution - 1) > delta
        distribution = distribution ./ colsum_distribution
    end

    # Find partition elements with strictly positive measure.
<<<<<<< HEAD
    δ = tolerance/size(TO, 1)
    inds_nonzero = findall(distribution .> δ)

    # Extract the elements of the invariant measure corresponding to these indices
    return InvariantMeasureEstimate(to, Probabilities(distribution))
=======
    δ = tolerance/size(to.transfermatrix, 1)
    inds_nonzero = findall(distribution .> δ)

    # Extract the elements of the invariant measure corresponding to these indices
    return InvariantMeasure(to, Probabilities(distribution))
>>>>>>> babcce9c
end


function probabilities(x::AbstractDataset, est::TransferOperator{RectangularBinning})
    to = transferoperator(x, est.binning)
    iv = invariantmeasure(to)

    return iv.ρ
end

"""
    transfermatrix(iv::InvariantMeasure) → (M::AbstractArray{<:Real, 2}, bins::Vector{<:SVector})

Return the transfer matrix/operator and corresponding bins. Here, `bins[i]` corresponds 
to the i-th row/column of the transfer matrix. Thus, the entry `M[i, j]` is the 
probability of jumping from the state defined by `bins[i]` to the state defined by 
`bins[j]`.

See also: [`TransferOperator`](@ref).
"""
function transfermatrix(iv::InvariantMeasure)
    return iv.to.transfermatrix, iv.to.bins
end


# """
#     binhist(iv::InvariantMeasureEstimate) → ρ, bins
#     binhist(to::TransferOperator{RectangularBinning}) → ρ, bins
#     binhist(x::AbstractDataset, est::TransferOperator{RectangularBinning})→ ρ, bins 

# Analogous to `binhist` for a rectangular binning, but here probabilities are estimated from 
# an approximation to the transfer operator subject to that binning.

<<<<<<< HEAD
function binhist(to::TransferOperatorApproximationRectangular)
    iv = invariantmeasure(to)
    return iv.ρ, to.bins
end
=======
# See also: [`TransferOperatorApproximationRectangular`](@ref), 
# [`InvariantMeasureEstimate`](@ref), [`TransferOperator`](@ref).
# """
# function binhist(iv::InvariantMeasureEstimate)
#     return iv.ρ, iv.to.bins
# end

# function binhist(to::TransferOperator{RectangularBinning})
#     iv = invariantmeasure(to)
#     return iv.ρ, to.bins
# end

# function binhist(x::AbstractDataset, est::TransferOperator{RectangularBinning})
#     to = transferoperator(x, est.binning)
#     iv = invariantmeasure(to)

#     return iv.ρ, to.bins
# end
>>>>>>> babcce9c
<|MERGE_RESOLUTION|>--- conflicted
+++ resolved
@@ -1,25 +1,12 @@
 using GroupSlices, DelayEmbeddings, SparseArrays
 
-<<<<<<< HEAD
-export TransferOperator, 
-    transferoperator, TransferOperatorApproximationRectangular,
-    InvariantMeasureEstimate, invariantmeasure,
-    binhist
-
-"""
-    TransferOperator(r::RectangularBinning) <: BinningProbabilitiesEstimator
-
-A probability estimator based on binning data into rectangular boxes dictated by 
-the binning scheme `r`, then estimating the transfer (Perron-Frobenius) operator 
-over the bins. Assumes that the input data are sequential.
-=======
 export 
     TransferOperator, # the probabilities estimator
     InvariantMeasure, invariantmeasure,
     transfermatrix
 
 """
-    TransferOperator(ϵ::RectangularBinning)
+    TransferOperator(ϵ::RectangularBinning) <: BinningProbabilitiesEstimator
 
 A probability estimator based on binning data into rectangular boxes dictated by 
 the binning scheme `r`, then approxmating the transfer (Perron-Frobenius) operator 
@@ -29,7 +16,6 @@
 This implementation follows the grid estimator approach in Diego et al. (2019)[^Diego2019].
 
 ## Description
->>>>>>> babcce9c
 
 The transfer operator ``P^{N}``is computed as an `N`-by-`N` matrix of transition 
 probabilities between the states defined by the partition elements, where `N` is the 
@@ -175,11 +161,7 @@
 ## Example 
 
 ```julia
-<<<<<<< HEAD
-using DynamicalSystems, Entropy
-=======
 using DynamicalSystems, Plots, Entropy
->>>>>>> babcce9c
 D = 4
 ds = Systems.lorenz96(D; F = 32.0)
 N, dt = 20000, 0.1
@@ -304,11 +286,7 @@
 end
 
 """ 
-<<<<<<< HEAD
-    InvariantMeasureEstimate(to, ρ::Probabilities)
-=======
     InvariantMeasure(to, ρ)
->>>>>>> babcce9c
 
 Minimal return struct for [`invariantmeasure`](@ref) that contains the estimated invariant 
 measure `ρ`, as well as the transfer operator `to` from which it is computed (including 
@@ -320,12 +298,7 @@
     to::T
     ρ::Probabilities
 
-<<<<<<< HEAD
-    function InvariantMeasureEstimate(
-        to::T, ρ::Probabilities) where T<:TransferOperatorApproximationRectangular
-=======
     function InvariantMeasure(to::T, ρ) where T
->>>>>>> babcce9c
         new{T}(to, ρ)
     end
 end
@@ -349,11 +322,7 @@
 ## Example 
 
 ```julia
-<<<<<<< HEAD
-using DynamicalSystems, Entropy
-=======
 using DynamicalSystems, Plots, Entropies
->>>>>>> babcce9c
 D = 4
 ds = Systems.lorenz96(D; F = 32.0)
 N, dt = 20000, 0.1
@@ -400,11 +369,7 @@
     # Start with a random distribution `Ρ` (big rho). Normalise it so that it
     # sums to 1 and forms a true probability distribution over the partition elements.
     =#
-<<<<<<< HEAD
-    Ρ = rand(Float64, 1, size(TO, 1))
-=======
     Ρ = rand(Float64, 1, size(to.transfermatrix, 1))
->>>>>>> babcce9c
     Ρ = Ρ ./ sum(Ρ, dims = 2)
 
     #=
@@ -414,11 +379,7 @@
     # meaning that we iterate until Ρ doesn't change substantially between
     # iterations.
     =#
-<<<<<<< HEAD
-    distribution = Ρ * TO
-=======
     distribution = Ρ * to.transfermatrix
->>>>>>> babcce9c
 
     distance = norm(distribution - Ρ) / norm(Ρ)
 
@@ -434,11 +395,7 @@
         Ρ = distribution
 
         # Apply the Markov matrix to the current state of the distribution
-<<<<<<< HEAD
-        distribution = Ρ * TO
-=======
         distribution = Ρ * to.transfermatrix
->>>>>>> babcce9c
 
         if (check_pts_counter <= num_checkpts &&
            counter == check_pts[check_pts_counter])
@@ -462,19 +419,11 @@
     end
 
     # Find partition elements with strictly positive measure.
-<<<<<<< HEAD
-    δ = tolerance/size(TO, 1)
-    inds_nonzero = findall(distribution .> δ)
-
-    # Extract the elements of the invariant measure corresponding to these indices
-    return InvariantMeasureEstimate(to, Probabilities(distribution))
-=======
     δ = tolerance/size(to.transfermatrix, 1)
     inds_nonzero = findall(distribution .> δ)
 
     # Extract the elements of the invariant measure corresponding to these indices
     return InvariantMeasure(to, Probabilities(distribution))
->>>>>>> babcce9c
 end
 
 
@@ -508,12 +457,6 @@
 # Analogous to `binhist` for a rectangular binning, but here probabilities are estimated from 
 # an approximation to the transfer operator subject to that binning.
 
-<<<<<<< HEAD
-function binhist(to::TransferOperatorApproximationRectangular)
-    iv = invariantmeasure(to)
-    return iv.ρ, to.bins
-end
-=======
 # See also: [`TransferOperatorApproximationRectangular`](@ref), 
 # [`InvariantMeasureEstimate`](@ref), [`TransferOperator`](@ref).
 # """
@@ -531,5 +474,4 @@
 #     iv = invariantmeasure(to)
 
 #     return iv.ρ, to.bins
-# end
->>>>>>> babcce9c
+# end