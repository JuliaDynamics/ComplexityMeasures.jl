export PowerSpectrum
import FFTW

"""
    PowerSpectrum() <: OutcomeSpace

An [`OutcomeSpace`](@ref) based on the power spectrum of a timeseries (amplitude square of
its Fourier transform).

If used with [`probabilities`](@ref), then the spectrum normalized to sum = 1
is returned as probabilities.
The Shannon entropy of these probabilities is typically referred in the literature as
_spectral entropy_, e.g. [Llanos2017](@citet) and [Tian2017](@citet).

The closer the spectrum is to flat, i.e., white noise, the higher the entropy. However,
you can't compare entropies of timeseries with different length, because the binning
in spectral space depends on the length of the input.

## Outcome space

The outcome space `Ω` for `PowerSpectrum` is the set of frequencies in Fourier space. They
should be multiplied with the sampling rate of the signal, which is assumed to be `1`.
Input `x` is needed for a well-defined [`outcome_space`](@ref).
"""
struct PowerSpectrum <: OutcomeSpace end

<<<<<<< HEAD
function probabilities(o::PowerSpectrum, x)
=======
function probabilities(::PowerSpectrum, x)
>>>>>>> ecd13a74
    if !(x isa AbstractVector{<:Real})
        throw(ArgumentError("`PowerSpectrum` only works for timeseries input!"))
    end
    f = FFTW.rfft(x)
    probs = Probabilities(abs2.(f))
    return Probabilities(probs)
end

function probabilities_and_outcomes(o::PowerSpectrum, x)
    probs = probabilities(o, x)
    outs = FFTW.rfftfreq(length(x))
    p = Probabilities(probs.p, outs)
    return p, outcomes(p)
end

outcome_space(::PowerSpectrum, x) = FFTW.rfftfreq(length(x))

function total_outcomes(::PowerSpectrum, x)
    n = length(x)
    # From the docstring of `AbstractFFTs.rfftfreq`:
    iseven(n) ? length(0:(n÷2)) : length(0:((n-1)÷2))
end<|MERGE_RESOLUTION|>--- conflicted
+++ resolved
@@ -24,11 +24,7 @@
 """
 struct PowerSpectrum <: OutcomeSpace end
 
-<<<<<<< HEAD
-function probabilities(o::PowerSpectrum, x)
-=======
 function probabilities(::PowerSpectrum, x)
->>>>>>> ecd13a74
     if !(x isa AbstractVector{<:Real})
         throw(ArgumentError("`PowerSpectrum` only works for timeseries input!"))
     end
