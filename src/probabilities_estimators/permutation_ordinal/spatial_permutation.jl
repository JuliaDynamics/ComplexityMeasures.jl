--- conflicted
+++ resolved
@@ -22,10 +22,6 @@
 est = SpatialSymbolicPermutation(stencil, x)
 ```
 
-<<<<<<< HEAD
-
-=======
->>>>>>> edce1078
 Stencils are passed in one of the following three ways:
 
 1. As vectors of `CartesianIndex` which encode the pixels to include in the
@@ -35,11 +31,7 @@
     ```julia
     stencil = CartesianIndex.([(0,0), (0,1), (1,1), (1,0)])
     ```
-<<<<<<< HEAD
     Don't forget to include the zero offset index if you want to include the point itself, 
-=======
-    Don't forget to include the zero offset index if you want to include the point itself,
->>>>>>> edce1078
     which is almost always the case.
     Here the stencil creates a 2x2 square extending to the bottom and right of the pixel
     (directions here correspond to the way Julia prints matrices by default).
@@ -56,11 +48,7 @@
     When passing a stencil as a `D`-dimensional array, `m = sum(stencil)`
 
 3. As a `Tuple` containing two `Tuple`s, both of length `D`, for `D`-dimensional data.
-<<<<<<< HEAD
     The first tuple specifies the `extent` of the stencil, where `extent[i]` 
-=======
-    The first tuple specifies the `extent` of the stencil, where `extent[i]`
->>>>>>> edce1078
     dictates the number of pixels to be included along the `i`th axis and `lag[i]`
     the separation of pixels along the same axis.
     This method can only generate (hyper)rectangular stencils. To create the same estimator as
@@ -69,11 +57,7 @@
     ```julia
     stencil = ((2, 2), (1, 1))
     ```
-<<<<<<< HEAD
     When passing a stencil using `extent` and `lag`, `m = prod(extent)`.
-=======
-    When passing a stencil using `extent` and `lag`, `m = prod(extent)!`.
->>>>>>> edce1078
 
 After having defined `est`, one calculates the spatial permutation entropy
 by calling [`entropy`](@ref) with `est`, and with the array data.
