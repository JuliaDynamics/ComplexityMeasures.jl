--- conflicted
+++ resolved
@@ -55,15 +55,7 @@
     fasthist(x, est.binning)[1]
 end
 
-<<<<<<< HEAD
-function probabilities(x::Array_or_Dataset, est::ValueHistogram{<:FixedRectangularBinning})
-    fasthist(x, est.binning)[1]
-end
-
-function probabilities_and_events(x, est::ValueHistogram)
-=======
 function probabilities_and_outcomes(x, est::ValueHistogram)
->>>>>>> e85b0fbe
     probs, bins, encoder = fasthist(x, est.binning)
     (; mini, edgelengths) = encoder
     unique!(bins) # `bins` is already sorted from `fasthist!`
