--- conflicted
+++ resolved
@@ -30,7 +30,6 @@
     ϵ::E
 end
 
-<<<<<<< HEAD
 const ValidFixedBinInputs = Union{Number, NTuple}
 
 """
@@ -89,8 +88,6 @@
     return probs, events
 end
 
-=======
->>>>>>> bf7c4038
 """
     RectangularBinEncoder <: SymbolizationScheme
     RectangularBinEncoder(x, binning::RectangularBinning)
@@ -109,7 +106,6 @@
     edgelengths::E
 end
 
-<<<<<<< HEAD
 function Base.show(io::IO, x::RectangularBinEncoder)
     return print(io, "RectangularBinEncoder\n" *
         "  binning: $(x.binning) \n" *
@@ -119,9 +115,6 @@
 end
 
 function RectangularBinEncoder(x::AbstractDataset{D,T}, b::RectangularBinning) where {D, T}
-=======
-function RectangularBinEncoder(x::AbstractDataset{D,T}, b::RectangularBinning; n_eps = 2) where {D, T}
->>>>>>> bf7c4038
     # This function always returns static vectors and is type stable
     ϵ = b.ϵ
     mini, maxi = minmaxima(x)
@@ -149,14 +142,9 @@
         edgelength = ϵ
     elseif ϵ isa Int
         edgeslength_nonadjusted = (maxi - mini)/ϵ
-<<<<<<< HEAD
-        # just taking the next float here is enough to cover the data
-        edgelength = nextfloat(edgeslength_nonadjusted)
-=======
         # Round-off occurs when encoding bins. Applying `nextfloat` twice seems to still
         # ensure that bins cover data. See comment above.
         edgelength = nextfloat(edgeslength_nonadjusted, n_eps)
->>>>>>> bf7c4038
     else
         error("Invalid ϵ for binning of a vector")
     end
