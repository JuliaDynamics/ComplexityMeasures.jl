--- conflicted
+++ resolved
@@ -98,11 +98,7 @@
 end
 
 function dispersion_histogram(x::AbstractDataset, N, m, τ)
-<<<<<<< HEAD
-    return fasthist(x.data, (N - (m - 1)*τ))
-=======
     return fasthist(x) ./ (N - (m - 1)*τ)
->>>>>>> d20281e6
 end
 
 function probabilities(x::AbstractVector, est::Dispersion)
