--- conflicted
+++ resolved
@@ -9,18 +9,6 @@
 To install it, run `import Pkg; Pkg.add("Entropies")`.
 """
 module Entropies
-<<<<<<< HEAD
-    include("core.jl")
-    include("histogram_estimation.jl")
-    include("counting_based/CountOccurrences.jl")
-    include("symbolic/symbolic.jl")
-    include("binning_based/rectangular/rectangular_estimators.jl")
-    include("kerneldensity/kerneldensity.jl")
-    include("wavelet/wavelet.jl")
-    include("nearest_neighbors/nearest_neighbors.jl")
-    include("dispersion/dispersion_entropy.jl")
-    include("approximate_entropy/approximate_entropy.jl")
-=======
 
 using DelayEmbeddings
 using DelayEmbeddings: AbstractDataset, Dataset, dimension
@@ -67,5 +55,4 @@
     end
 end
 
->>>>>>> a243a9ea
 end