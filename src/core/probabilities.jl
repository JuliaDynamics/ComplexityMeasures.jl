--- conflicted
+++ resolved
@@ -155,11 +155,7 @@
 ps = probabilities(RelativeAmount(OrdinalPatterns(m = 3)), x)
 
 # Some more sophisticated ways of estimating probabilities:
-<<<<<<< HEAD
 ps = probabilities(BayesianRegularization(SymbolicPermutation(m = 3)), x)
-=======
-ps = probabilities(Bayes(OrdinalPatterns(m = 3)), x)
->>>>>>> 5d93e944
 ps = probabilities(Shrinkage(ValueHistogram(RectangularBinning(5))), x)
 
 # Only the `RelativeAmount` estimator works with non-counting based outcome spaces,
