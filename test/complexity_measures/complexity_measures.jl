using Entropies, Test

@testset "Complexity measures" begin
    testfile("./reverse_dispersion.jl")
<<<<<<< HEAD
    testfile("./missing_dispersion.jl")
=======
    testfile("./approx_entropy.jl")
    testfile("./sample_entropy.jl")
>>>>>>> bf7c4038
end<|MERGE_RESOLUTION|>--- conflicted
+++ resolved
@@ -2,10 +2,7 @@
 
 @testset "Complexity measures" begin
     testfile("./reverse_dispersion.jl")
-<<<<<<< HEAD
     testfile("./missing_dispersion.jl")
-=======
     testfile("./approx_entropy.jl")
     testfile("./sample_entropy.jl")
->>>>>>> bf7c4038
 end