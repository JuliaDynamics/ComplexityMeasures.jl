using Entropies, Test

@testset "Complexity measures" begin
    testfile("./reverse_dispersion.jl")
<<<<<<< HEAD
    testfile("./approx_entropy.jl")
=======
    testfile("./sample_entropy.jl")
>>>>>>> 7ba90f3e
end<|MERGE_RESOLUTION|>--- conflicted
+++ resolved
@@ -2,9 +2,6 @@
 
 @testset "Complexity measures" begin
     testfile("./reverse_dispersion.jl")
-<<<<<<< HEAD
     testfile("./approx_entropy.jl")
-=======
     testfile("./sample_entropy.jl")
->>>>>>> 7ba90f3e
 end