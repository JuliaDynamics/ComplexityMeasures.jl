using Random
rng = MersenneTwister(1234)

x = rand(1000)
xp = Probabilities(x)
@test_throws MethodError entropy(Shannon(), x) isa Real
@test entropy(Shannon(base = 10), xp) isa Real
@test entropy(Shannon(base = 2), xp) isa Real
@test entropy_maximum(Shannon(), 2) == 1

# Analytical tests
# -----------------------------------
# Minimal and equal to zero when probability distribution has only one element...
@test entropy(Shannon(), Probabilities([1.0])) ≈ 0.0

# or minimal when only one probability is nonzero and equal to 1.0
@test entropy(Shannon(), Probabilities([1.0, 0.0, 0.0, 0.0])) ≈ 0.0

# -----------------
# Direct estimators
# -----------------
# We just check if the estimator converge to true values for some distributions with
# analytically derivable entropy.
# Entropy to log with base b of a uniform distribution on [0, 1] = ln(1 - 0)/(ln(b)) = 0
U = 0.00
# Entropy with natural log of 𝒩(0, 1) is 0.5*ln(2π) + 0.5.
N = round(0.5*log(2π) + 0.5, digits = 2)

<<<<<<< HEAD
ev = Vasicek(m = 100, base = 2)
ee = Ebrahimi(m = 100, base = 2)
ev_n = Vasicek(m = 100, base = MathConstants.e)
ee_n = Ebrahimi(m = 100, base = MathConstants.e)

@test round(entropy(ev, rand(rng, 1000000)), digits = 2) == U
@test round(entropy(ev_n, randn(rng, 1000000)), digits = 2) == N
@test round(entropy(ee, rand(rng, 1000000)), digits = 2) == U
@test round(entropy(ee_n, randn(rng, 1000000)), digits = 2) == N

ea = AlizadehArghami(m = 100, base = MathConstants.e)
@test round(entropy(ea, rand(rng, 1000000)), digits = 2) == U
@test round(entropy(ea, randn(rng, 1000000)), digits = 2) == N
=======

ev = Vasicek(m = 100, base = 2)
ee = Ebrahimi(m = 100, base = 2)
ec = Correa(m = 100, base = 2)
ev_n = Vasicek(m = 100, base = MathConstants.e)
ee_n = Ebrahimi(m = 100, base = MathConstants.e)
ec_n = Correa(m = 100, base = MathConstants.e)

n = 1000000
@test round(entropy(ev, rand(rng, n)), digits = 2) == U
@test round(entropy(ee, rand(rng, n)), digits = 2) == U
@test round(entropy(ec, rand(rng, n)), digits = 2) == U
@test round(entropy(ee_n, randn(rng, n)), digits = 2) == N
@test round(entropy(ev_n, randn(rng, n)), digits = 2) == N
@test round(entropy(ec_n, randn(rng, n)), digits = 2) == N
>>>>>>> 5e7402e3
<|MERGE_RESOLUTION|>--- conflicted
+++ resolved
@@ -26,34 +26,21 @@
 # Entropy with natural log of 𝒩(0, 1) is 0.5*ln(2π) + 0.5.
 N = round(0.5*log(2π) + 0.5, digits = 2)
 
-<<<<<<< HEAD
-ev = Vasicek(m = 100, base = 2)
-ee = Ebrahimi(m = 100, base = 2)
-ev_n = Vasicek(m = 100, base = MathConstants.e)
-ee_n = Ebrahimi(m = 100, base = MathConstants.e)
-
-@test round(entropy(ev, rand(rng, 1000000)), digits = 2) == U
-@test round(entropy(ev_n, randn(rng, 1000000)), digits = 2) == N
-@test round(entropy(ee, rand(rng, 1000000)), digits = 2) == U
-@test round(entropy(ee_n, randn(rng, 1000000)), digits = 2) == N
-
-ea = AlizadehArghami(m = 100, base = MathConstants.e)
-@test round(entropy(ea, rand(rng, 1000000)), digits = 2) == U
-@test round(entropy(ea, randn(rng, 1000000)), digits = 2) == N
-=======
-
 ev = Vasicek(m = 100, base = 2)
 ee = Ebrahimi(m = 100, base = 2)
 ec = Correa(m = 100, base = 2)
+ea = AlizadehArghami(m = 100, base = 2)
 ev_n = Vasicek(m = 100, base = MathConstants.e)
 ee_n = Ebrahimi(m = 100, base = MathConstants.e)
 ec_n = Correa(m = 100, base = MathConstants.e)
+ea_n = AlizadehArghami(m = 100, base = MathConstants.e)
 
 n = 1000000
 @test round(entropy(ev, rand(rng, n)), digits = 2) == U
 @test round(entropy(ee, rand(rng, n)), digits = 2) == U
 @test round(entropy(ec, rand(rng, n)), digits = 2) == U
+@test round(entropy(ea, rand(rng, n)), digits = 2) == U
 @test round(entropy(ee_n, randn(rng, n)), digits = 2) == N
 @test round(entropy(ev_n, randn(rng, n)), digits = 2) == N
 @test round(entropy(ec_n, randn(rng, n)), digits = 2) == N
->>>>>>> 5e7402e3
+@test round(entropy(ec_a, randn(rng, n)), digits = 2) == N
