using Test, StaticArrays, LinearAlgebra, Distributions

@testset "NN - Kraskov" begin
    m = 4
    τ = 1
    τs = tuple([τ*i for i = 0:m-1]...)
    x = rand(250)
    D = genembed(x, τs)
    est = Kraskov(k = 3, w = 1)
    @test entropy(est, D) isa Real

    # Analytical test.
    XN = Dataset(randn(100000, 1));
    # For normal distribution with mean 0 and std 1, the entropy is
    h_XN_base_e = 0.5 * log(MathConstants.e, 2π) + 0.5 # nats
    h_XN_base_2 = h_XN_base_e / log(2, MathConstants.e) # bits

    h_XN_kr_base_e = entropy(Kraskov(k = 3, base = MathConstants.e), XN)
    h_XN_kr_base_2 = entropy(Kraskov(k = 3, base = 2), XN)
    @test round(h_XN_base_e, digits = 1) == round(h_XN_kr_base_e, digits = 1)
    @test round(h_XN_base_2, digits = 1) == round(h_XN_kr_base_2, digits = 1)
end

@testset "NN - KozachenkoLeonenko" begin
    m = 4
    τ = 1
    τs = tuple([τ*i for i = 0:m-1]...)
    x = rand(250)
    D = genembed(x, τs)
    est = KozachenkoLeonenko(w = 1)

    @test entropy(est, D) isa Real
<<<<<<< HEAD
=======

    # Analytical test.
    XN = Dataset(randn(100000, 1));
    # For normal distribution with mean 0 and std 1, the entropy is
    h_XN_base_e = 0.5 * log(MathConstants.e, 2π) + 0.5 # nats
    h_XN_base_2 = h_XN_base_e / log(2, MathConstants.e) # bits

    h_XN_kr_base_e = entropy(KozachenkoLeonenko(base = MathConstants.e), XN)
    h_XN_kr_base_2 = entropy(KozachenkoLeonenko(base = 2), XN)
    # The KozachenkoLeonenko estimator is not as precise as Kraskov, so check that we're
    # within +- 3% of the target value
    tol_e = h_XN_base_e * 0.03
    tol_2 = h_XN_base_2 * 0.03
    @test h_XN_base_e - tol_e ≤ h_XN_kr_base_e ≤ h_XN_base_e + tol_e
    @test h_XN_base_2 - tol_2 ≤ h_XN_kr_base_2 ≤ h_XN_base_2 + tol_2
>>>>>>> 09a1d184
end

@testset "NN - Zhu" begin

    # To ensure minimal rectangle volumes are correct, we also test internals directly here.
    # It's not feasible to construct an end-product test due to the neighbor searches.
    x = Dataset([[-1, -2], [0, -2], [3, 2]])
    y = Dataset([[3, 1], [-5, 1], [3, -2]])
<<<<<<< HEAD
    @test Entropies.volume_minimal_rect([0, 0], x) == 24
    @test Entropies.volume_minimal_rect([0, 0], y) == 40
=======
    @test Entropies.volume_minirect([0, 0], x) == 24
    @test Entropies.volume_minirect([0, 0], y) == 40
>>>>>>> 09a1d184

    # Analytical tests for the estimated entropy
    DN = Dataset(randn(200000, 1))
    hN_base_e = 0.5 * log(MathConstants.e, 2π) + 0.5
    hN_base_2 = hN_base_e / log(2, MathConstants.e)

    e_base_e = Zhu(k = 3, base = MathConstants.e)
    e_base_2 = Zhu(k = 3, base = 2)

    @test round(entropy(e_base_e, DN), digits = 1) == round(hN_base_e, digits = 1)
    @test round(entropy(e_base_2, DN), digits = 1) == round(hN_base_2, digits = 1)
<<<<<<< HEAD
end


@testset "NN - ZhuSingh" begin

    using Test, Distributions, LinearAlgebra
    # Test internals in addition to end-product, because designing an exact end-product
    # test is  a mess due to the neighbor searches. If these top-level tests fail, then
    # the issue is probability related to these functions.
    using Test
    nns = Dataset([[-1, -1], [0, -2], [3, 2.0]])
    x = @SVector [0.0, 0.0]
    dists = Entropies.maxdists(x, nns)
    vol = Entropies.volume_minimal_rect(dists)
    ξ = Entropies.n_borderpoints(x, nns, dists)
    @test vol == 24.0
    @test ξ == 2.0

    nns = Dataset([[3, 1], [3, -2], [-5, 1.0]])
    x = @SVector [0.0, 0.0]
    dists = Entropies.maxdists(x, nns)
    vol = Entropies.volume_minimal_rect(dists)
    ξ = Entropies.n_borderpoints(x, nns, dists)
    @test vol == 40.0
    @test ξ == 2.0

    nns = Dataset([[-3, 1], [3, 1], [5, -2.0]])
    x = @SVector [0.0, 0.0]
    dists = Entropies.maxdists(x, nns)
    vol = Entropies.volume_minimal_rect(dists)
    ξ = Entropies.n_borderpoints(x, nns, dists)
    @test vol == 40.0
    @test ξ == 1.0

    # Analytical tests: 1D normal distribution
    DN = Dataset(randn(100000, 1))
    σ = 1.0
    hN_base_e = 0.5 * log(MathConstants.e, 2π * σ^2) + 0.5
    hN_base_2 = hN_base_e / log(2, MathConstants.e)

    e_base_e = ZhuSingh(k = 3, base = MathConstants.e)
    e_base_2 = ZhuSingh(k = 3, base = 2)

    @test round(entropy(e_base_e, DN), digits = 1) == round(hN_base_e, digits = 1)
    @test round(entropy(e_base_2, DN), digits = 1) == round(hN_base_2, digits = 1)

    # Analytical test: 3D normal distribution
    σs = ones(3)
    μs = zeros(3)
    𝒩₂ = MvNormal(μs, Diagonal(σs))
    Σ = diagm(σs)
    n = length(μs)
    h_𝒩₂_base_ℯ = 0.5n * log(ℯ, 2π) + 0.5*log(ℯ, det(Σ)) + 0.5n
    h_𝒩₂_base_2 = h_𝒩₂_base_ℯ  / log(2, ℯ)

    sample = Dataset(transpose(rand(𝒩₂, 50000)))
    hZS_𝒩₂_base_ℯ = entropy(e_base_e, sample)
    hZS_𝒩₂_base_2 = entropy(e_base_2, sample)

    # Estimation accuracy decreases for fixed N with increasing edimension, so exact comparison
    # isn't useful. Just check that values are within 1% of the target.
    tol_ℯ  = hZS_𝒩₂_base_ℯ * 0.01
    tol_2  = hZS_𝒩₂_base_2 * 0.01
    @test h_𝒩₂_base_ℯ - tol_ℯ ≤ hZS_𝒩₂_base_ℯ ≤ h_𝒩₂_base_ℯ + tol_ℯ
    @test h_𝒩₂_base_2 - tol_2 ≤ hZS_𝒩₂_base_2 ≤ h_𝒩₂_base_2 + tol_2
=======
>>>>>>> 09a1d184
end<|MERGE_RESOLUTION|>--- conflicted
+++ resolved
@@ -30,8 +30,6 @@
     est = KozachenkoLeonenko(w = 1)
 
     @test entropy(est, D) isa Real
-<<<<<<< HEAD
-=======
 
     # Analytical test.
     XN = Dataset(randn(100000, 1));
@@ -47,7 +45,6 @@
     tol_2 = h_XN_base_2 * 0.03
     @test h_XN_base_e - tol_e ≤ h_XN_kr_base_e ≤ h_XN_base_e + tol_e
     @test h_XN_base_2 - tol_2 ≤ h_XN_kr_base_2 ≤ h_XN_base_2 + tol_2
->>>>>>> 09a1d184
 end
 
 @testset "NN - Zhu" begin
@@ -56,13 +53,8 @@
     # It's not feasible to construct an end-product test due to the neighbor searches.
     x = Dataset([[-1, -2], [0, -2], [3, 2]])
     y = Dataset([[3, 1], [-5, 1], [3, -2]])
-<<<<<<< HEAD
-    @test Entropies.volume_minimal_rect([0, 0], x) == 24
-    @test Entropies.volume_minimal_rect([0, 0], y) == 40
-=======
     @test Entropies.volume_minirect([0, 0], x) == 24
     @test Entropies.volume_minirect([0, 0], y) == 40
->>>>>>> 09a1d184
 
     # Analytical tests for the estimated entropy
     DN = Dataset(randn(200000, 1))
@@ -74,7 +66,27 @@
 
     @test round(entropy(e_base_e, DN), digits = 1) == round(hN_base_e, digits = 1)
     @test round(entropy(e_base_2, DN), digits = 1) == round(hN_base_2, digits = 1)
-<<<<<<< HEAD
+end
+
+@testset "NN - Zhu" begin
+
+    # To ensure minimal rectangle volumes are correct, we also test internals directly here.
+    # It's not feasible to construct an end-product test due to the neighbor searches.
+    x = Dataset([[-1, -2], [0, -2], [3, 2]])
+    y = Dataset([[3, 1], [-5, 1], [3, -2]])
+    @test Entropies.volume_minimal_rect([0, 0], x) == 24
+    @test Entropies.volume_minimal_rect([0, 0], y) == 40
+
+    # Analytical tests for the estimated entropy
+    DN = Dataset(randn(200000, 1))
+    hN_base_e = 0.5 * log(MathConstants.e, 2π) + 0.5
+    hN_base_2 = hN_base_e / log(2, MathConstants.e)
+
+    e_base_e = Zhu(k = 3, base = MathConstants.e)
+    e_base_2 = Zhu(k = 3, base = 2)
+
+    @test round(entropy(e_base_e, DN), digits = 1) == round(hN_base_e, digits = 1)
+    @test round(entropy(e_base_2, DN), digits = 1) == round(hN_base_2, digits = 1)
 end
 
 
@@ -140,6 +152,4 @@
     tol_2  = hZS_𝒩₂_base_2 * 0.01
     @test h_𝒩₂_base_ℯ - tol_ℯ ≤ hZS_𝒩₂_base_ℯ ≤ h_𝒩₂_base_ℯ + tol_ℯ
     @test h_𝒩₂_base_2 - tol_2 ≤ hZS_𝒩₂_base_2 ≤ h_𝒩₂_base_2 + tol_2
-=======
->>>>>>> 09a1d184
 end