using Test

defaultname(file) = uppercasefirst(replace(splitext(basename(file))[1], '_' => ' '))
testfile(file, testname=defaultname(file)) = @testset "$testname" begin; include(file); end
@testset "Entropies.jl" begin
    # Probability estimators
<<<<<<< HEAD
    testfile("probabilities/count_occurrences.jl")
    testfile("probabilities/visitation_frequency.jl")
    testfile("probabilities/transfer_operator.jl")
    testfile("probabilities/naive_kernel.jl")
    testfile("probabilities/permutation.jl")
    testfile("probabilities/permutation_weighted.jl")
    testfile("probabilities/permutation_amplitude_aware.jl")
    testfile("probabilities/permutation_spatial.jl")
    testfile("probabilities/timescales.jl")
    testfile("probabilities/dispersion.jl")
    testfile("probabilities/diversity.jl")
=======
    testfile("estimators/count_occurrences.jl")
    testfile("estimators/histograms.jl")
    testfile("estimators/transfer_operator.jl")
    testfile("estimators/naive_kernel.jl")
    testfile("estimators/permutation.jl")
    testfile("estimators/permutation_weighted.jl")
    testfile("estimators/permutation_amplitude_aware.jl")
    testfile("estimators/permutation_spatial.jl")
    testfile("estimators/timescales.jl")
    testfile("estimators/dispersion.jl")
    testfile("estimators/diversity.jl")
>>>>>>> cce1c150

    # Different entropies
    testfile("entropies/renyi.jl")
    testfile("entropies/shannon.jl")
    testfile("entropies/tsallis.jl")
    testfile("entropies/curado.jl")
    testfile("entropies/stretched_exponential.jl")

    # Entropy estimators
    testfile("entropies/estimators/estimators.jl")

    # Various
    testfile("utils/fasthist.jl")
    # testfile("utils/encoding.jl")
    testfile("entropies/convenience.jl")
end<|MERGE_RESOLUTION|>--- conflicted
+++ resolved
@@ -4,7 +4,6 @@
 testfile(file, testname=defaultname(file)) = @testset "$testname" begin; include(file); end
 @testset "Entropies.jl" begin
     # Probability estimators
-<<<<<<< HEAD
     testfile("probabilities/count_occurrences.jl")
     testfile("probabilities/visitation_frequency.jl")
     testfile("probabilities/transfer_operator.jl")
@@ -16,19 +15,6 @@
     testfile("probabilities/timescales.jl")
     testfile("probabilities/dispersion.jl")
     testfile("probabilities/diversity.jl")
-=======
-    testfile("estimators/count_occurrences.jl")
-    testfile("estimators/histograms.jl")
-    testfile("estimators/transfer_operator.jl")
-    testfile("estimators/naive_kernel.jl")
-    testfile("estimators/permutation.jl")
-    testfile("estimators/permutation_weighted.jl")
-    testfile("estimators/permutation_amplitude_aware.jl")
-    testfile("estimators/permutation_spatial.jl")
-    testfile("estimators/timescales.jl")
-    testfile("estimators/dispersion.jl")
-    testfile("estimators/diversity.jl")
->>>>>>> cce1c150
 
     # Different entropies
     testfile("entropies/renyi.jl")
