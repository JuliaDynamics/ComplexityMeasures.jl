--- conflicted
+++ resolved
@@ -376,15 +376,11 @@
         @test typeof(de) <: Real
         @test de >= 0.0
     end
-<<<<<<< HEAD
-end
-
-include("spatial_permutation_tests.jl")
-=======
 
     @testset "Tsallis" begin
         p = Probabilities(repeat([1/5], 5))
         @assert round(tsallisentropy(p, q = -1/2, k = 1), digits = 2) ≈ 6.79
     end
 end
->>>>>>> 875cfbea
+
+include("spatial_permutation_tests.jl")