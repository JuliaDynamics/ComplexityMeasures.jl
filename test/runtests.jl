--- conflicted
+++ resolved
@@ -23,11 +23,9 @@
     testfile("entropies/renyi.jl")
     testfile("entropies/shannon.jl")
     testfile("entropies/tsallis.jl")
-<<<<<<< HEAD
     testfile("entropies/curado.jl")
-=======
     testfile("entropies/stretched_exponential.jl")
->>>>>>> 884b5614
+    
     testfile("entropies/nearest_neighbors_direct.jl")
 
     # Various
