using Test
# TODO: None of these packages should be used here. Instead, the files they are needed
using Entropies
<<<<<<< HEAD
using DelayEmbeddings
using Wavelets
using StaticArrays
using StatsBase
using Neighborhood: KDTree, BruteForce

@testset "Histogram estimation" begin
    x = rand(1:10, 100)
    D = Dataset([rand(1:10, 3) for i = 1:100])
    D2 = [(rand(1:10), rand(1:10, rand(1:10)) for i = 1:100)]
    @test Entropies._non0hist(x) isa Probabilities
    @test Entropies._non0hist(D) isa Probabilities
    @test Entropies._non0hist(D2) isa Probabilities

    @test Entropies._non0hist(x) |> sum ≈ 1.0
    @test Entropies._non0hist(D) |> sum ≈ 1.0
    @test Entropies._non0hist(D2)|> sum ≈ 1.0
    x = rand(100)
    @test genentropy(x, 100) ≠ NaN
    @test genentropy(x, 0.1) ≠ NaN
end

@testset "Shorthand" begin
    D = Dataset([rand(1:10, 5) for i = 1:100])
    ps, bins = Entropies.binhist(D, 0.2)
    @test Entropies.binhist(D, 0.2) isa Tuple{Probabilities, Vector{<:SVector}}
    @test Entropies.binhist(D, RectangularBinning(0.2)) isa Tuple{Probabilities, Vector{<:SVector}}
    @test Entropies.binhist(D, RectangularBinning(5)) isa Tuple{Probabilities, Vector{<:SVector}}
    @test Entropies.binhist(D, RectangularBinning([5, 3, 4, 2, 2])) isa Tuple{Probabilities, Vector{<:SVector}}
    @test Entropies.binhist(D, RectangularBinning([0.5, 0.3, 0.4, 0.2, 0.2])) isa Tuple{Probabilities, Vector{<:SVector}}
end

@testset "Generalized entropy" begin
    x = rand(1000)
    xn = x ./ sum(x)
    xp = Probabilities(xn)
    @test genentropy(xp, q = 2) isa Real
    @test genentropy(xp, q = 1) isa Real
    @test_throws MethodError genentropy(xn, q = 2) isa Real
end

@testset "Probability/entropy estimators" begin
    @test CountOccurrences() isa CountOccurrences

    @test SymbolicPermutation() isa SymbolicPermutation
    @test SymbolicPermutation(lt = Base.isless) isa SymbolicPermutation
    @test SymbolicPermutation(lt = Entropies.isless_rand) isa SymbolicPermutation
    @test SymbolicWeightedPermutation() isa SymbolicWeightedPermutation
    @test SymbolicWeightedPermutation(lt = Base.isless) isa SymbolicWeightedPermutation
    @test SymbolicWeightedPermutation(lt = Entropies.isless_rand) isa SymbolicWeightedPermutation
    @test SymbolicAmplitudeAwarePermutation() isa SymbolicAmplitudeAwarePermutation
    @test SymbolicAmplitudeAwarePermutation(lt = Base.isless) isa SymbolicAmplitudeAwarePermutation
    @test SymbolicAmplitudeAwarePermutation(lt = Entropies.isless_rand) isa SymbolicAmplitudeAwarePermutation

    @test VisitationFrequency(RectangularBinning(3)) isa VisitationFrequency
    @test TransferOperator(RectangularBinning(3)) isa TransferOperator
    @test TimeScaleMODWT() isa TimeScaleMODWT
    @test TimeScaleMODWT(Wavelets.WT.Daubechies{8}()) isa TimeScaleMODWT
    @test Kraskov(k = 2, w = 1) isa Kraskov
    @test Kraskov() isa Kraskov
    @test KozachenkoLeonenko() isa KozachenkoLeonenko
    @test KozachenkoLeonenko(w = 5) isa KozachenkoLeonenko
    @test NaiveKernel(0.1) isa NaiveKernel

    @testset "Counting based" begin
        D = Dataset(rand(1:3, 1000, 3))
        ts = [(rand(1:4), rand(1:4), rand(1:4)) for i = 1:3000]
        @test Entropies.genentropy(D, CountOccurrences(), q = 2, base = 2) isa Real
    end

    @testset "NaiveKernel" begin
        N = 1000
        pts = Dataset([rand(2) for i = 1:N]);
        ϵ = 0.3
        est_direct = NaiveKernel(ϵ, KDTree)
        est_tree = NaiveKernel(ϵ, BruteForce)

        @test probabilities(pts, est_tree) isa Probabilities
        @test probabilities(pts, est_direct) isa Probabilities
        p_tree = probabilities(pts, est_tree)
        p_direct = probabilities(pts, est_direct)
        @test all(p_tree .== p_direct) == true

        @test Entropies.genentropy(pts, est_direct, base = 2) isa Real
        @test Entropies.genentropy(pts, est_tree, base = 2) isa Real
    end

    @testset "Permutation entropy" begin


        @testset "Encoding and symbolization" begin
            @test Entropies.encode_motif([2, 3, 1]) isa Int
            @test 0 <= Entropies.encode_motif([2, 3, 1]) <= factorial(3) - 1

            est = SymbolicPermutation(m = 5, τ = 1)
            N = 100
            x = Dataset(repeat([1.1 2.2 3.3], N))
            y = Dataset(rand(N, 5))
            z = rand(N)

            # Without pre-allocation
            D = genembed(z, [0, -1, -2])
            est = SymbolicPermutation(m = 5, τ = 2)

            @test Entropies.symbolize(z, est) isa Vector{<:Int}
            @test Entropies.symbolize(D, est) isa Vector{<:Int}


            # With pre-allocation
            N = 100
            x = rand(N)
            est = SymbolicPermutation(m = 5, τ = 2)
            s = fill(-1, N-(est.m-1)*est.τ)

            # if symbolization has occurred, s must have been filled with integers in
            # the range 0:(m!-1)
            @test all(Entropies.symbolize!(s, x, est) .>= 0)
            @test all(0 .<= Entropies.symbolize!(s, x, est) .< factorial(est.m))

            m = 4
            D = Dataset(rand(N, m))
            s = fill(-1, length(D))
            @test all(0 .<= Entropies.symbolize!(s, D, est) .< factorial(m))
        end

        @testset "Pre-allocated" begin
            est = SymbolicPermutation(m = 5, τ = 1)
            N = 500
            s = zeros(Int, N);
            x = Dataset(repeat([1.1 2.2 3.3], N))
            y = Dataset(rand(N, 5))
            z = rand(N)

            # Probability distributions
            p1 = probabilities!(s, x, est)
            p2 = probabilities!(s, y, est)
            @test sum(p1) ≈ 1.0
            @test sum(p2) ≈ 1.0

            # Entropies
            @test genentropy!(s, x, est, q = 1) ≈ 0  # Regular order-1 entropy
            @test genentropy!(s, y, est, q = 1) >= 0 # Regular order-1 entropy
            @test genentropy!(s, x, est, q = 2) ≈ 0  # Higher-order entropy
            @test genentropy!(s, y, est, q = 2) >= 0 # Higher-order entropy

            # For a time series
            sz = zeros(Int, N - (est.m-1)*est.τ)
            @test probabilities!(sz, z, est) isa Probabilities
            @test probabilities(z, est) isa Probabilities
            @test genentropy!(sz, z, est) isa Real
            @test genentropy(z, est) isa Real
        end

        @testset "Not pre-allocated" begin
            est = SymbolicPermutation(m = 5, τ = 1)
            N = 500
            x = Dataset(repeat([1.1 2.2 3.3], N))
            y = Dataset(rand(N, 5))

            # Probability distributions
            p1 = probabilities(x, est)
            p2 = probabilities(y, est)
            @test sum(p1) ≈ 1.0
            @test sum(p2) ≈ 1.0

            # Entropy
            @test genentropy(x, est, q = 1) ≈ 0  # Regular order-1 entropy
            @test genentropy(y, est, q = 2) >= 0 # Higher-order entropy
        end
    end



    @testset "Weighted permutation entropy" begin
        m = 4
        τ = 1
        τs = tuple([τ*i for i = 0:m-1]...)
        x = rand(100)
        D = genembed(x, τs)

        # Probability distributions
        est = SymbolicWeightedPermutation(m = m, τ = τ)
        p1 = probabilities(x, est)
        p2 = probabilities(D, est)
        @test sum(p1) ≈ 1.0
        @test sum(p2) ≈ 1.0
        @test all(p1.p .≈ p2.p)

        # Entropy
        e1 = genentropy(D, est)
        e2 = genentropy(x, est)
        @test e1 ≈ e2
    end

    @testset "Amplitude-aware permutation entropy" begin
        m = 4
        τ = 1
        τs = tuple([τ*i for i = 0:m-1]...)
        x = rand(25)
        D = genembed(x, τs)

        est = SymbolicAmplitudeAwarePermutation(m = m, τ = τ)
        # Probability distributions
        p1 = probabilities(x, est)
        p2 = probabilities(D, est)
        @test sum(p1) ≈ 1.0
        @test sum(p2) ≈ 1.0
        @test all(p1.p .≈ p2.p)

        # Entropy
        e1 = genentropy(D, est)
        e2 = genentropy(x, est)
        @test e1 ≈ e2
    end

    @testset "Permutation, custom sorting" begin

        @testset "isless_rand" begin
            # because permutations are partially random, we sort many times and check that
            # we get *a* (not *the one*) correct answer every time
            for i = 1:50
                s = sortperm([1, 2, 3, 2], lt = Entropies.isless_rand)
                @test s == [1, 2, 4, 3] || s == [1, 4, 2, 3]
            end
        end


        m = 4
        τ = 1
        τs = tuple([τ*i for i = 0:m-1]...)
        ts = rand(1:3, 100)
        D = genembed(ts, τs)


        @testset "SymbolicPermutation" begin
            est_isless = SymbolicPermutation(m = 5, τ = 1, lt = Base.isless)
            est_isless_rand = SymbolicPermutation(m = 5, τ = 1, lt = Entropies.isless_rand)
            @test Entropies.symbolize(ts, est_isless) isa Vector{<:Int}
            @test Entropies.symbolize(D, est_isless_rand) isa Vector{<:Int}
            @test probabilities(D, est_isless) isa Probabilities
            @test probabilities(D, est_isless_rand) isa Probabilities
        end

        @testset "SymbolicWeightedPermutation" begin
            est_isless = SymbolicWeightedPermutation(m = 5, τ = 1, lt = Base.isless)
            est_isless_rand = SymbolicWeightedPermutation(m = 5, τ = 1, lt = Entropies.isless_rand)
            @test probabilities(ts, est_isless) isa Probabilities
            @test probabilities(D, est_isless) isa Probabilities
        end

        @testset "SymbolicAmplitudeAwarePermutation" begin
            est_isless = SymbolicAmplitudeAwarePermutation(m = 5, τ = 1, lt = Base.isless)
            est_isless_rand = SymbolicAmplitudeAwarePermutation(m = 5, τ = 1, lt = Entropies.isless_rand)
            @test probabilities(ts, est_isless) isa Probabilities
            @test probabilities(D, est_isless) isa Probabilities
        end
    end


    @testset "VisitationFrequency" begin
        D = Dataset(rand(100, 3))

        @testset "Counting visits" begin
            @test Entropies.marginal_visits(D, RectangularBinning(0.2), 1:2) isa Vector{<:AbstractVector{Int}}
            @test Entropies.joint_visits(D, RectangularBinning(0.2)) isa Vector{<:AbstractVector{Int}}
        end

        binnings = [
            RectangularBinning(3),
            RectangularBinning(0.2),
            RectangularBinning([2, 2, 3]),
            RectangularBinning([0.2, 0.3, 0.3])
        ]

        @testset "Binning test $i" for i in 1:length(binnings)
            est = VisitationFrequency(binnings[i])
            @test probabilities(D, est) isa Probabilities
            @test genentropy(D, est, q=1, base = 3) isa Real # Regular order-1 entropy
            @test genentropy(D, est, q=3, base = 2) isa Real # Higher-order entropy
            @test genentropy(D, est, q=3, base = 1) isa Real # Higher-order entropy

        end
    end

    @testset "Wavelet" begin
        N = 200
        a = 10
        t = LinRange(0, 2*a*π, N)
        x = sin.(t .+  cos.(t/0.1)) .- 0.1;

        @testset "TimeScaleMODWT" begin
            wl = WT.Daubechies{4}()
            est = TimeScaleMODWT(wl)

            @test Entropies.get_modwt(x) isa AbstractArray{<:Real, 2}
            @test Entropies.get_modwt(x, wl) isa AbstractArray{<:Real, 2}

            W = Entropies.get_modwt(x)
            Nlevels = maxmodwttransformlevels(x)
            @test Entropies.energy_at_scale(W, 1) isa Real
            @test Entropies.energy_at_time(W, 1) isa Real

            @test_throws ErrorException Entropies.energy_at_scale(W, 0)
            @test_throws ErrorException Entropies.energy_at_scale(W, Nlevels + 2)
            @test_throws ErrorException Entropies.energy_at_time(W, 0)
            @test_throws ErrorException Entropies.energy_at_time(W, N+1)

            @test Entropies.relative_wavelet_energy(W, 1) isa Real
            @test Entropies.relative_wavelet_energies(W, 1:2) isa AbstractVector{<:Real}

            @test Entropies.time_scale_density(x, wl) isa AbstractVector{<:Real}
            @test genentropy(x, TimeScaleMODWT(), q = 1, base = 2) isa Real
            @test probabilities(x, TimeScaleMODWT()) isa Probabilities
        end
    end

    @testset "Nearest neighbor based" begin
        m = 4
        τ = 1
        τs = tuple([τ*i for i = 0:m-1]...)
        x = rand(250)
        D = genembed(x, τs)

        est_nn = KozachenkoLeonenko(w = 5)
        est_knn = Kraskov(k = 2, w = 1)

        @test genentropy(D, est_nn) isa Real
        @test genentropy(D, est_knn) isa Real
    end

    @testset "TransferOperator" begin
        D = Dataset(rand(1000, 3))

        binnings = [
            RectangularBinning(3),
            RectangularBinning(0.2),
            RectangularBinning([2, 2, 3]),
            RectangularBinning([0.2, 0.3, 0.3])
        ]

        @testset "Binning test $i" for i in 1:length(binnings)
            to = Entropies.transferoperator(D, binnings[i])
            @test to isa Entropies.TransferOperatorApproximationRectangular

            iv = invariantmeasure(to)
            @test iv isa InvariantMeasure

            p, bins = invariantmeasure(iv)
            @test p isa Probabilities
            @test bins isa Vector{<:SVector}

            @test probabilities(D, TransferOperator(binnings[i])) isa Probabilities
        end
    end

    @testset "Dispersion entropy" begin
        # Li et al. (2018) recommends using at least 1000 data points when estimating
        # dispersion entropy.
        x = rand(1000)
        n_categories = 4
        m = 4
        τ = 1
        s = GaussianSymbolization(n_categories = n_categories)

        # Symbols should be in the set [1, 2, …, n_categories].
        symbols = Entropies.symbolize(x, s)
        @test all([s ∈ collect(1:n_categories) for s in symbols])

        # Dispersion patterns should have a normalized histogram that sums to 1.0.
        dispersion_patterns = DelayEmbeddings.embed(symbols, m, τ)
        hist = Entropies.dispersion_histogram(dispersion_patterns, length(x), m, τ)
        @test sum(hist) ≈ 1.0

        de = dispersion_entropy(x, s, m = 4, τ = 1)
        @test typeof(de) <: Real
        @test de >= 0.0
    end

    @testset "Approximate entropy" begin
        x = rand(100)
        N = length(x)
        r = StatsBase.std(x)
        m = 2 # embedding dimension
        base = MathConstants.e

        # Counting function
        ϕᵐ = Entropies.ϕmr_tree(x, m, r, N, base = base)
        ϕᵐ⁺¹ =  Entropies.ϕmr_tree(x, m + 1, r, N, base = base)
        @test ϕᵐ isa T where T <: Real
        @test ϕᵐ⁺¹ isa T where T <: Real

        # Approximate entropy
        est = ApproximateEntropy(r = 0.1, m = 2)
        @test genentropy(x, est; base = base) isa T where T <: Real
        ap_en = approx_entropy(x, m = m, r = r, base = base)
        @test ap_en isa T where T <: Real

        @test_throws ArgumentError genentropy(Dataset(rand(100, 3)), est)
    end
=======
using Entropies.DelayEmbeddings
using Entropies.DelayEmbeddings.StaticArrays

defaultname(file) = uppercasefirst(replace(splitext(basename(file))[1], '_' => ' '))
testfile(file, testname=defaultname(file)) = @testset "$testname" begin; include(file); end
@testset "Entropies.jl" begin
    # Probability estimators
    testfile("estimators/counting_based.jl")
    testfile("estimators/timescales.jl")
    testfile("estimators/dispersion.jl")
    testfile("estimators/naive_kernel.jl")
    testfile("estimators/permutation.jl")
    testfile("estimators/permutation_weighted.jl")
    testfile("estimators/permutation_amplitude_aware.jl")
    testfile("estimators/permutation_spatial.jl")
    testfile("estimators/visitation_frequency.jl")
    testfile("estimators/transfer_operator.jl")

    # Different entropies
    testfile("entropies/renyi.jl")
    testfile("entropies/shannon.jl")
    testfile("entropies/tsallis.jl")
    testfile("entropies/nearest_neighbors_direct.jl")

    # Various
    testfile("complexity_measures/complexity_measures.jl")
    testfile("utils/utils.jl")
    testfile("entropies/convenience.jl")
>>>>>>> a243a9ea
end<|MERGE_RESOLUTION|>--- conflicted
+++ resolved
@@ -1,407 +1,6 @@
 using Test
 # TODO: None of these packages should be used here. Instead, the files they are needed
 using Entropies
-<<<<<<< HEAD
-using DelayEmbeddings
-using Wavelets
-using StaticArrays
-using StatsBase
-using Neighborhood: KDTree, BruteForce
-
-@testset "Histogram estimation" begin
-    x = rand(1:10, 100)
-    D = Dataset([rand(1:10, 3) for i = 1:100])
-    D2 = [(rand(1:10), rand(1:10, rand(1:10)) for i = 1:100)]
-    @test Entropies._non0hist(x) isa Probabilities
-    @test Entropies._non0hist(D) isa Probabilities
-    @test Entropies._non0hist(D2) isa Probabilities
-
-    @test Entropies._non0hist(x) |> sum ≈ 1.0
-    @test Entropies._non0hist(D) |> sum ≈ 1.0
-    @test Entropies._non0hist(D2)|> sum ≈ 1.0
-    x = rand(100)
-    @test genentropy(x, 100) ≠ NaN
-    @test genentropy(x, 0.1) ≠ NaN
-end
-
-@testset "Shorthand" begin
-    D = Dataset([rand(1:10, 5) for i = 1:100])
-    ps, bins = Entropies.binhist(D, 0.2)
-    @test Entropies.binhist(D, 0.2) isa Tuple{Probabilities, Vector{<:SVector}}
-    @test Entropies.binhist(D, RectangularBinning(0.2)) isa Tuple{Probabilities, Vector{<:SVector}}
-    @test Entropies.binhist(D, RectangularBinning(5)) isa Tuple{Probabilities, Vector{<:SVector}}
-    @test Entropies.binhist(D, RectangularBinning([5, 3, 4, 2, 2])) isa Tuple{Probabilities, Vector{<:SVector}}
-    @test Entropies.binhist(D, RectangularBinning([0.5, 0.3, 0.4, 0.2, 0.2])) isa Tuple{Probabilities, Vector{<:SVector}}
-end
-
-@testset "Generalized entropy" begin
-    x = rand(1000)
-    xn = x ./ sum(x)
-    xp = Probabilities(xn)
-    @test genentropy(xp, q = 2) isa Real
-    @test genentropy(xp, q = 1) isa Real
-    @test_throws MethodError genentropy(xn, q = 2) isa Real
-end
-
-@testset "Probability/entropy estimators" begin
-    @test CountOccurrences() isa CountOccurrences
-
-    @test SymbolicPermutation() isa SymbolicPermutation
-    @test SymbolicPermutation(lt = Base.isless) isa SymbolicPermutation
-    @test SymbolicPermutation(lt = Entropies.isless_rand) isa SymbolicPermutation
-    @test SymbolicWeightedPermutation() isa SymbolicWeightedPermutation
-    @test SymbolicWeightedPermutation(lt = Base.isless) isa SymbolicWeightedPermutation
-    @test SymbolicWeightedPermutation(lt = Entropies.isless_rand) isa SymbolicWeightedPermutation
-    @test SymbolicAmplitudeAwarePermutation() isa SymbolicAmplitudeAwarePermutation
-    @test SymbolicAmplitudeAwarePermutation(lt = Base.isless) isa SymbolicAmplitudeAwarePermutation
-    @test SymbolicAmplitudeAwarePermutation(lt = Entropies.isless_rand) isa SymbolicAmplitudeAwarePermutation
-
-    @test VisitationFrequency(RectangularBinning(3)) isa VisitationFrequency
-    @test TransferOperator(RectangularBinning(3)) isa TransferOperator
-    @test TimeScaleMODWT() isa TimeScaleMODWT
-    @test TimeScaleMODWT(Wavelets.WT.Daubechies{8}()) isa TimeScaleMODWT
-    @test Kraskov(k = 2, w = 1) isa Kraskov
-    @test Kraskov() isa Kraskov
-    @test KozachenkoLeonenko() isa KozachenkoLeonenko
-    @test KozachenkoLeonenko(w = 5) isa KozachenkoLeonenko
-    @test NaiveKernel(0.1) isa NaiveKernel
-
-    @testset "Counting based" begin
-        D = Dataset(rand(1:3, 1000, 3))
-        ts = [(rand(1:4), rand(1:4), rand(1:4)) for i = 1:3000]
-        @test Entropies.genentropy(D, CountOccurrences(), q = 2, base = 2) isa Real
-    end
-
-    @testset "NaiveKernel" begin
-        N = 1000
-        pts = Dataset([rand(2) for i = 1:N]);
-        ϵ = 0.3
-        est_direct = NaiveKernel(ϵ, KDTree)
-        est_tree = NaiveKernel(ϵ, BruteForce)
-
-        @test probabilities(pts, est_tree) isa Probabilities
-        @test probabilities(pts, est_direct) isa Probabilities
-        p_tree = probabilities(pts, est_tree)
-        p_direct = probabilities(pts, est_direct)
-        @test all(p_tree .== p_direct) == true
-
-        @test Entropies.genentropy(pts, est_direct, base = 2) isa Real
-        @test Entropies.genentropy(pts, est_tree, base = 2) isa Real
-    end
-
-    @testset "Permutation entropy" begin
-
-
-        @testset "Encoding and symbolization" begin
-            @test Entropies.encode_motif([2, 3, 1]) isa Int
-            @test 0 <= Entropies.encode_motif([2, 3, 1]) <= factorial(3) - 1
-
-            est = SymbolicPermutation(m = 5, τ = 1)
-            N = 100
-            x = Dataset(repeat([1.1 2.2 3.3], N))
-            y = Dataset(rand(N, 5))
-            z = rand(N)
-
-            # Without pre-allocation
-            D = genembed(z, [0, -1, -2])
-            est = SymbolicPermutation(m = 5, τ = 2)
-
-            @test Entropies.symbolize(z, est) isa Vector{<:Int}
-            @test Entropies.symbolize(D, est) isa Vector{<:Int}
-
-
-            # With pre-allocation
-            N = 100
-            x = rand(N)
-            est = SymbolicPermutation(m = 5, τ = 2)
-            s = fill(-1, N-(est.m-1)*est.τ)
-
-            # if symbolization has occurred, s must have been filled with integers in
-            # the range 0:(m!-1)
-            @test all(Entropies.symbolize!(s, x, est) .>= 0)
-            @test all(0 .<= Entropies.symbolize!(s, x, est) .< factorial(est.m))
-
-            m = 4
-            D = Dataset(rand(N, m))
-            s = fill(-1, length(D))
-            @test all(0 .<= Entropies.symbolize!(s, D, est) .< factorial(m))
-        end
-
-        @testset "Pre-allocated" begin
-            est = SymbolicPermutation(m = 5, τ = 1)
-            N = 500
-            s = zeros(Int, N);
-            x = Dataset(repeat([1.1 2.2 3.3], N))
-            y = Dataset(rand(N, 5))
-            z = rand(N)
-
-            # Probability distributions
-            p1 = probabilities!(s, x, est)
-            p2 = probabilities!(s, y, est)
-            @test sum(p1) ≈ 1.0
-            @test sum(p2) ≈ 1.0
-
-            # Entropies
-            @test genentropy!(s, x, est, q = 1) ≈ 0  # Regular order-1 entropy
-            @test genentropy!(s, y, est, q = 1) >= 0 # Regular order-1 entropy
-            @test genentropy!(s, x, est, q = 2) ≈ 0  # Higher-order entropy
-            @test genentropy!(s, y, est, q = 2) >= 0 # Higher-order entropy
-
-            # For a time series
-            sz = zeros(Int, N - (est.m-1)*est.τ)
-            @test probabilities!(sz, z, est) isa Probabilities
-            @test probabilities(z, est) isa Probabilities
-            @test genentropy!(sz, z, est) isa Real
-            @test genentropy(z, est) isa Real
-        end
-
-        @testset "Not pre-allocated" begin
-            est = SymbolicPermutation(m = 5, τ = 1)
-            N = 500
-            x = Dataset(repeat([1.1 2.2 3.3], N))
-            y = Dataset(rand(N, 5))
-
-            # Probability distributions
-            p1 = probabilities(x, est)
-            p2 = probabilities(y, est)
-            @test sum(p1) ≈ 1.0
-            @test sum(p2) ≈ 1.0
-
-            # Entropy
-            @test genentropy(x, est, q = 1) ≈ 0  # Regular order-1 entropy
-            @test genentropy(y, est, q = 2) >= 0 # Higher-order entropy
-        end
-    end
-
-
-
-    @testset "Weighted permutation entropy" begin
-        m = 4
-        τ = 1
-        τs = tuple([τ*i for i = 0:m-1]...)
-        x = rand(100)
-        D = genembed(x, τs)
-
-        # Probability distributions
-        est = SymbolicWeightedPermutation(m = m, τ = τ)
-        p1 = probabilities(x, est)
-        p2 = probabilities(D, est)
-        @test sum(p1) ≈ 1.0
-        @test sum(p2) ≈ 1.0
-        @test all(p1.p .≈ p2.p)
-
-        # Entropy
-        e1 = genentropy(D, est)
-        e2 = genentropy(x, est)
-        @test e1 ≈ e2
-    end
-
-    @testset "Amplitude-aware permutation entropy" begin
-        m = 4
-        τ = 1
-        τs = tuple([τ*i for i = 0:m-1]...)
-        x = rand(25)
-        D = genembed(x, τs)
-
-        est = SymbolicAmplitudeAwarePermutation(m = m, τ = τ)
-        # Probability distributions
-        p1 = probabilities(x, est)
-        p2 = probabilities(D, est)
-        @test sum(p1) ≈ 1.0
-        @test sum(p2) ≈ 1.0
-        @test all(p1.p .≈ p2.p)
-
-        # Entropy
-        e1 = genentropy(D, est)
-        e2 = genentropy(x, est)
-        @test e1 ≈ e2
-    end
-
-    @testset "Permutation, custom sorting" begin
-
-        @testset "isless_rand" begin
-            # because permutations are partially random, we sort many times and check that
-            # we get *a* (not *the one*) correct answer every time
-            for i = 1:50
-                s = sortperm([1, 2, 3, 2], lt = Entropies.isless_rand)
-                @test s == [1, 2, 4, 3] || s == [1, 4, 2, 3]
-            end
-        end
-
-
-        m = 4
-        τ = 1
-        τs = tuple([τ*i for i = 0:m-1]...)
-        ts = rand(1:3, 100)
-        D = genembed(ts, τs)
-
-
-        @testset "SymbolicPermutation" begin
-            est_isless = SymbolicPermutation(m = 5, τ = 1, lt = Base.isless)
-            est_isless_rand = SymbolicPermutation(m = 5, τ = 1, lt = Entropies.isless_rand)
-            @test Entropies.symbolize(ts, est_isless) isa Vector{<:Int}
-            @test Entropies.symbolize(D, est_isless_rand) isa Vector{<:Int}
-            @test probabilities(D, est_isless) isa Probabilities
-            @test probabilities(D, est_isless_rand) isa Probabilities
-        end
-
-        @testset "SymbolicWeightedPermutation" begin
-            est_isless = SymbolicWeightedPermutation(m = 5, τ = 1, lt = Base.isless)
-            est_isless_rand = SymbolicWeightedPermutation(m = 5, τ = 1, lt = Entropies.isless_rand)
-            @test probabilities(ts, est_isless) isa Probabilities
-            @test probabilities(D, est_isless) isa Probabilities
-        end
-
-        @testset "SymbolicAmplitudeAwarePermutation" begin
-            est_isless = SymbolicAmplitudeAwarePermutation(m = 5, τ = 1, lt = Base.isless)
-            est_isless_rand = SymbolicAmplitudeAwarePermutation(m = 5, τ = 1, lt = Entropies.isless_rand)
-            @test probabilities(ts, est_isless) isa Probabilities
-            @test probabilities(D, est_isless) isa Probabilities
-        end
-    end
-
-
-    @testset "VisitationFrequency" begin
-        D = Dataset(rand(100, 3))
-
-        @testset "Counting visits" begin
-            @test Entropies.marginal_visits(D, RectangularBinning(0.2), 1:2) isa Vector{<:AbstractVector{Int}}
-            @test Entropies.joint_visits(D, RectangularBinning(0.2)) isa Vector{<:AbstractVector{Int}}
-        end
-
-        binnings = [
-            RectangularBinning(3),
-            RectangularBinning(0.2),
-            RectangularBinning([2, 2, 3]),
-            RectangularBinning([0.2, 0.3, 0.3])
-        ]
-
-        @testset "Binning test $i" for i in 1:length(binnings)
-            est = VisitationFrequency(binnings[i])
-            @test probabilities(D, est) isa Probabilities
-            @test genentropy(D, est, q=1, base = 3) isa Real # Regular order-1 entropy
-            @test genentropy(D, est, q=3, base = 2) isa Real # Higher-order entropy
-            @test genentropy(D, est, q=3, base = 1) isa Real # Higher-order entropy
-
-        end
-    end
-
-    @testset "Wavelet" begin
-        N = 200
-        a = 10
-        t = LinRange(0, 2*a*π, N)
-        x = sin.(t .+  cos.(t/0.1)) .- 0.1;
-
-        @testset "TimeScaleMODWT" begin
-            wl = WT.Daubechies{4}()
-            est = TimeScaleMODWT(wl)
-
-            @test Entropies.get_modwt(x) isa AbstractArray{<:Real, 2}
-            @test Entropies.get_modwt(x, wl) isa AbstractArray{<:Real, 2}
-
-            W = Entropies.get_modwt(x)
-            Nlevels = maxmodwttransformlevels(x)
-            @test Entropies.energy_at_scale(W, 1) isa Real
-            @test Entropies.energy_at_time(W, 1) isa Real
-
-            @test_throws ErrorException Entropies.energy_at_scale(W, 0)
-            @test_throws ErrorException Entropies.energy_at_scale(W, Nlevels + 2)
-            @test_throws ErrorException Entropies.energy_at_time(W, 0)
-            @test_throws ErrorException Entropies.energy_at_time(W, N+1)
-
-            @test Entropies.relative_wavelet_energy(W, 1) isa Real
-            @test Entropies.relative_wavelet_energies(W, 1:2) isa AbstractVector{<:Real}
-
-            @test Entropies.time_scale_density(x, wl) isa AbstractVector{<:Real}
-            @test genentropy(x, TimeScaleMODWT(), q = 1, base = 2) isa Real
-            @test probabilities(x, TimeScaleMODWT()) isa Probabilities
-        end
-    end
-
-    @testset "Nearest neighbor based" begin
-        m = 4
-        τ = 1
-        τs = tuple([τ*i for i = 0:m-1]...)
-        x = rand(250)
-        D = genembed(x, τs)
-
-        est_nn = KozachenkoLeonenko(w = 5)
-        est_knn = Kraskov(k = 2, w = 1)
-
-        @test genentropy(D, est_nn) isa Real
-        @test genentropy(D, est_knn) isa Real
-    end
-
-    @testset "TransferOperator" begin
-        D = Dataset(rand(1000, 3))
-
-        binnings = [
-            RectangularBinning(3),
-            RectangularBinning(0.2),
-            RectangularBinning([2, 2, 3]),
-            RectangularBinning([0.2, 0.3, 0.3])
-        ]
-
-        @testset "Binning test $i" for i in 1:length(binnings)
-            to = Entropies.transferoperator(D, binnings[i])
-            @test to isa Entropies.TransferOperatorApproximationRectangular
-
-            iv = invariantmeasure(to)
-            @test iv isa InvariantMeasure
-
-            p, bins = invariantmeasure(iv)
-            @test p isa Probabilities
-            @test bins isa Vector{<:SVector}
-
-            @test probabilities(D, TransferOperator(binnings[i])) isa Probabilities
-        end
-    end
-
-    @testset "Dispersion entropy" begin
-        # Li et al. (2018) recommends using at least 1000 data points when estimating
-        # dispersion entropy.
-        x = rand(1000)
-        n_categories = 4
-        m = 4
-        τ = 1
-        s = GaussianSymbolization(n_categories = n_categories)
-
-        # Symbols should be in the set [1, 2, …, n_categories].
-        symbols = Entropies.symbolize(x, s)
-        @test all([s ∈ collect(1:n_categories) for s in symbols])
-
-        # Dispersion patterns should have a normalized histogram that sums to 1.0.
-        dispersion_patterns = DelayEmbeddings.embed(symbols, m, τ)
-        hist = Entropies.dispersion_histogram(dispersion_patterns, length(x), m, τ)
-        @test sum(hist) ≈ 1.0
-
-        de = dispersion_entropy(x, s, m = 4, τ = 1)
-        @test typeof(de) <: Real
-        @test de >= 0.0
-    end
-
-    @testset "Approximate entropy" begin
-        x = rand(100)
-        N = length(x)
-        r = StatsBase.std(x)
-        m = 2 # embedding dimension
-        base = MathConstants.e
-
-        # Counting function
-        ϕᵐ = Entropies.ϕmr_tree(x, m, r, N, base = base)
-        ϕᵐ⁺¹ =  Entropies.ϕmr_tree(x, m + 1, r, N, base = base)
-        @test ϕᵐ isa T where T <: Real
-        @test ϕᵐ⁺¹ isa T where T <: Real
-
-        # Approximate entropy
-        est = ApproximateEntropy(r = 0.1, m = 2)
-        @test genentropy(x, est; base = base) isa T where T <: Real
-        ap_en = approx_entropy(x, m = m, r = r, base = base)
-        @test ap_en isa T where T <: Real
-
-        @test_throws ArgumentError genentropy(Dataset(rand(100, 3)), est)
-    end
-=======
 using Entropies.DelayEmbeddings
 using Entropies.DelayEmbeddings.StaticArrays
 
@@ -430,5 +29,4 @@
     testfile("complexity_measures/complexity_measures.jl")
     testfile("utils/utils.jl")
     testfile("entropies/convenience.jl")
->>>>>>> a243a9ea
 end